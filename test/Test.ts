/// <reference path="lib/jasmine.d.ts" />

// ***** COVEO SEARCH ******
/// <reference path="../bin/ts/CoveoJsSearch.d.ts" />


// ***** CUSTOM MATCHER ******
/// <reference path="CustomMatchers.ts" />

// ***** TEST UTILITIES ******
/// <reference path="Fake.ts" />
/// <reference path="NoopComponent.ts" />
/// <reference path="MockEnvironment.ts" />
/// <reference path="Simulate.ts" />

// ***** TEST ON UTILS ******
/// <reference path="utils/DomTest.ts" />
/// <reference path="utils/CookieUtilsTest.ts" />
/// <reference path="utils/L10NTest.ts" />
/// <reference path="utils/HighlightUtilsTest.ts" />

<<<<<<< HEAD
// ***** TEST ON MODELS ******
=======
//***** TEST ON MISC ******
/// <reference path="misc/PromisesShimTest.ts" />

//***** TEST ON MODELS ******
>>>>>>> 4359e1d3
/// <reference path="models/ModelTest.ts" />
/// <reference path="models/QueryStateModelTest.ts" />

// ***** TEST ON CONTROLLERS ******
/// <reference path="controllers/FacetQueryControllerTest.ts" />
/// <reference path="controllers/HistoryControllerTest.ts" />
/// <reference path="controllers/QueryControllerTest.ts" />

// ***** TEST ON REST ******
/// <reference path="rest/EndpointCallerTest.ts" />
/// <reference path="rest/SearchEndpointTest.ts" />

// ***** TEST ON UI ******
/// <reference path="ui/AggregateTest.ts" />
/// <reference path="ui/AnalyticsEndpointTest.ts" />
/// <reference path="ui/AnalyticsTest.ts" />
/// <reference path="ui/BreadcrumbTest.ts" />
/// <reference path="ui/ComponentEventsTest.ts" />
/// <reference path="ui/ComponentTest.ts" />
/// <reference path="ui/DidYouMeanTest.ts" />
/// <reference path="ui/ErrorReportTest.ts" />
/// <reference path="ui/ExportToExcelTest.ts" />
/// <reference path="ui/ExpressionBuilderTest.ts" />
/// <reference path="ui/FacetHeaderTest.ts" />
/// <reference path="ui/FacetSearchParametersTest.ts" />
/// <reference path="ui/FacetSearchTest.ts" />
/// <reference path="ui/FacetSettingsTest.ts" />
/// <reference path="ui/FacetSliderTest.ts" />
/// <reference path="ui/FacetTest.ts" />
/// <reference path="ui/FieldSuggestionsTest.ts" />
/// <reference path="ui/FieldTableTest.ts" />
/// <reference path="ui/FieldValueTest.ts" />
/// <reference path="ui/FoldingTest.ts" />
/// <reference path="ui/HiddenQueryTest.ts" />
/// <reference path="ui/HierarchicalFacetTest.ts" />
/// <reference path="ui/InitializationTest.ts" />
/// <reference path="ui/LiveAnalyticsClientTest.ts" />
/// <reference path="ui/MatrixTest.ts" />
/// <reference path="ui/OmniboxTest.ts" />
/// <reference path="ui/PagerTest.ts" />
/// <reference path="ui/PreferencesPanelTest.ts" />
/// <reference path="ui/QueryboxTest.ts" />
/// <reference path="ui/QueryBuilderTest.ts" />
/// <reference path="ui/QueryDurationTest.ts" />
/// <reference path="ui/QuerySummaryTest.ts" />
/// <reference path="ui/SearchboxTest.ts" />
/// <reference path="ui/SearchButtonTest.ts" />
/// <reference path="ui/SearchInterfaceTest.ts" />
/// <reference path="ui/SettingsTest.ts" />
/// <reference path="ui/ShareQueryTest.ts" />
/// <reference path="ui/SliderTest.ts" />
/// <reference path="ui/SortCriteriaTest.ts" />
/// <reference path="ui/SortTest.ts" />
/// <reference path="ui/TabTest.ts" />
/// <reference path="ui/TriggersTest.ts" />
/// <reference path="ui/ValueElementRendererTest.ts" />
/// <reference path="ui/ExcerptTest.ts" />
/// <reference path="ui/ResultLinkTest.ts" />
/// <reference path="ui/RecommendationTest.ts" />
/// <reference path="ui/TemplateLoaderTest.ts" />
/// <reference path="ui/AnalyticsSuggestionsTest.ts" />
/// <reference path="ui/RecommendationQueryTest.ts" />
/// <reference path="ui/ResultsPreferencesTest.ts" />
/// <reference path="ui/FieldSuggestionsTest.ts" />
/// <reference path="ui/AuthenticationProviderTest.ts" />
/// <reference path="ui/CurrentTabTest.ts" />
/// <reference path="ui/QueryboxQueryParametersTest.ts" />

Coveo.Logger.disable();

module Coveo {
  var _ = window['_'];
  Coveo._ = _;
}

function isPhantomJs() {
  return navigator.userAgent.indexOf('PhantomJS') != -1;
}<|MERGE_RESOLUTION|>--- conflicted
+++ resolved
@@ -19,14 +19,10 @@
 /// <reference path="utils/L10NTest.ts" />
 /// <reference path="utils/HighlightUtilsTest.ts" />
 
-<<<<<<< HEAD
-// ***** TEST ON MODELS ******
-=======
-//***** TEST ON MISC ******
+// ***** TEST ON MISC ******
 /// <reference path="misc/PromisesShimTest.ts" />
 
-//***** TEST ON MODELS ******
->>>>>>> 4359e1d3
+// ***** TEST ON MODELS ******
 /// <reference path="models/ModelTest.ts" />
 /// <reference path="models/QueryStateModelTest.ts" />
 
