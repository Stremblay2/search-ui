<<<<<<< HEAD
import {Component} from '../Base/Component';
import {ComponentOptions} from '../Base/ComponentOptions';
import {IFieldDescription} from '../../rest/FieldDescription';
import {IComponentBindings} from '../Base/ComponentBindings';
import {Assert} from '../../misc/Assert';
import {Utils} from '../../utils/Utils';
import {Initialization} from '../Base/Initialization';
import {IIndexFieldValue} from '../../rest/FieldValue';
import {StringUtils} from '../../utils/StringUtils';
import {l} from '../../strings/Strings';
import {KEYBOARD, KeyboardUtils} from '../../utils/KeyboardUtils';
import {QueryStateModel} from '../../models/QueryStateModel';
import {ITaggingRequest} from '../../rest/TaggingRequest';
import {$$} from '../../utils/Dom';
import {AnalyticsActionCauseList} from '../Analytics/AnalyticsActionListMeta';
import {IQueryResult} from '../../rest/QueryResult';

export interface IResultTaggingOptions {
  field: string;
  suggestBoxSize?: number;
  autoCompleteTimer?: number;
}

export interface IAnalyticsResultTaggingMeta {
  facetId: string;
  facetValue?: string;
  facetTitle?: string;
}

/**
 * This component can be used as part of a result template to list the current tag field values for the search result
 * and display a control that allows end-users to add a value to a tag field.
 */
export class ResultTagging extends Component {
  static ID = 'ResultTagging';
  static autoCompleteClass = 'coveo-result-tagging-auto-complete';

  /**
   * @componentOptions
   */
  static options: IResultTaggingOptions = {
    /**
     * Specifies the tag field used by the component.<br/>
     * It is required, and if not specified, the component will not load.
     */
    field: ComponentOptions.buildFieldOption({
      match: (field: IFieldDescription) => field.type == 'Tag',
      required: true
    }),
    /**
     * Specifies the number of items to show in the suggested item list.<br/>
     * Default value is 5.
     */
    suggestBoxSize: ComponentOptions.buildNumberOption({ defaultValue: 5, min: 0 }),
    /**
     * Specifies how long to wait in milliseconds until the suggested item list disappears when you focus out.<br/>
     * Default valus is 2000
     */
    autoCompleteTimer: ComponentOptions.buildNumberOption({ defaultValue: 2000, min: 0 })
  }


  private autoCompleteZone: HTMLElement;
  private textBox: HTMLInputElement;
  private autoCompletePopup: HTMLElement;
  private tagZone: HTMLElement;
  private tags: string[];

  constructor(public element: HTMLElement, public options?: IResultTaggingOptions, bindings?: IComponentBindings, public result?: IQueryResult) {
    super(element, ResultTagging.ID, bindings);

    this.options = ComponentOptions.initComponentOptions(element, ResultTagging, options);
    this.result = result || this.resolveResult();
    Assert.exists(this.componentOptionsModel);
    Assert.exists(this.result);

    if (!this.options.field) {
      this.logger.error('You must specify a field to the ResultTagging component');
      return;
    }
    let fieldValue = Utils.getFieldValue(this.result, this.options.field);
    if (fieldValue) {
      this.tags = fieldValue.split(';');
      this.tags = _.map(this.tags, (t) => {
        return t.trim();
      })
    } else {
      this.tags = [];
    }
    this.tagZone = $$('div', {
      className: 'coveo-result-tagging-tag-zone'
    }).el;
    element.appendChild(this.tagZone);
    element.appendChild(this.buildTagIcon());

    this.autoCompleteZone = $$('div', {
      className: 'coveo-result-tagging-auto-complete-zone'
    }).el;
    element.appendChild(this.autoCompleteZone);
    this.autoCompleteZone.appendChild(this.buildTextBox());
    this.autoCompleteZone.appendChild(this.buildAddIcon());
    this.autoCompleteZone.appendChild(this.buildClearIcon());
    this.buildExistingTags();
  }

  private buildExistingTags() {
    if (this.tags) {
      _.each(this.tags, (tag: string) => {
        this.tagZone.appendChild(this.buildTagValue(tag));
      });
    }
  }

  private buildTagIcon(): HTMLElement {
    let tagZone = $$('div', {
      className: 'coveo-result-tagging-add-tag'
    });
    let tagTextBox = $$('span', {
      className: 'coveo-result-tagging-add-tag-text'
    });
    tagTextBox.text(l('EnterTag'));
    let tagIcon = $$('span', {
      className: 'coveo-result-tagging-add-tag-icon'
    });
    tagIcon.on('click', () => {
      _.defer(() => {
        this.focusOnTextBox()
      }, 20)
    });
    tagZone.el.appendChild(tagIcon.el);
    tagZone.append(tagTextBox.el);
    tagZone.setAttribute('title', l('EnterTag'));
    return tagZone.el;
  }

  private focusOnTextBox() {
    this.textBox.focus();
  }

  private buildTagValue(tagValue: string): HTMLElement {
    let tag = $$('div', {
      className: 'coveo-result-tagging-coveo-tag'
    });
    tag.el.appendChild(this.buildShortenedTagWithTitle(tagValue));
    let deleteIcon = $$('span', {
      className: 'coveo-result-tagging-delete-icon'
    });
    tag.el.appendChild(deleteIcon.el);
    deleteIcon.on('click', () => {
      this.doRemoveTag(tag.el, tagValue.toLowerCase())
    });
    return tag.el;
  }

  private buildShortenedTagWithTitle(tagValue: string): HTMLElement {
    let shortenedTag = StringUtils.removeMiddle(tagValue, 16, '...');
    let clickableValue = $$('a', {
      title: tagValue,
      href: 'javascript:void(0);'
    });
    clickableValue.text(shortenedTag);

    this.bindFacetEventOnValue(clickableValue.el, tagValue);
    return clickableValue.el;
  }

  private buildTextBox(): HTMLInputElement {
    this.textBox = <HTMLInputElement>$$('input', {
      type: 'text',
      className: 'coveo-add-tag-textbox',
      placeholder: l('EnterTag')
    }).el;

    this.autoCompletePopup = $$('div', {
      className: ResultTagging.autoCompleteClass
    }).el;
    this.autoCompleteZone.appendChild(this.autoCompletePopup);
    this.manageAutocompleteAutoHide();
    $$(this.textBox).on('keyup', ((e: KeyboardEvent) => {
      if (e.keyCode == KEYBOARD.UP_ARROW || e.keyCode == KEYBOARD.DOWN_ARROW || e.keyCode == KEYBOARD.ENTER) {
        this.manageUpDownEnter(e.keyCode);
      } else if (!KeyboardUtils.isArrowKeyPushed(e.keyCode)) {
        this.populateSuggestions();
      }
      $$(this.element).removeClass('coveo-error');
    }));
    $$(this.textBox).on('click', () => {
      this.populateSuggestions();
    });
    return this.textBox;
  }

  private buildAddIcon(): HTMLElement {
    let icon = $$('div', {
      className: 'coveo-result-tagging-add-tag-tick-icon'
    });
    let clickable = $$('span');
    clickable.on('click', () => {
      this.doAddTag()
    });
    icon.el.appendChild(clickable.el);
    return icon.el;
  }

  private buildClearIcon(): HTMLElement {
    let icon = $$('div', {
      className: 'coveo-result-tagging-clear-icon'
    });
    let clickable = $$('span');
    clickable.on('click', () => {
      this.textBox.value = '';
    });
    icon.el.appendChild(clickable.el);
    return icon.el;
  }

  private bindFacetEventOnValue(element: HTMLElement, value: string) {
    let facetAttributeName = QueryStateModel.getFacetId(this.options.field)
    let facetModel: string[] = this.queryStateModel.get(facetAttributeName);
    let facets: Component[] = this.componentStateModel.get(facetAttributeName);
    let atLeastOneFacetIsEnabled = _.filter(facets, (value: Component) => !value.disabled).length > 0;

    if (facetModel != null && atLeastOneFacetIsEnabled) {
      $$(element).on('click', () => {
        if (_.contains(facetModel, value)) {
          this.queryStateModel.set(facetAttributeName, _.without(facetModel, value))
        } else {
          this.queryStateModel.set(facetAttributeName, _.union(facetModel, [value]))
        }
        this.queryController.deferExecuteQuery({
          beforeExecuteQuery: () => this.usageAnalytics.logSearchEvent<IAnalyticsResultTaggingMeta>(AnalyticsActionCauseList.documentTag, {
            facetId: this.options.field,
            facetValue: value
          })
        });
      })

      if (_.contains(facetModel, value)) {
        $$(element).addClass('coveo-selected')
      }
      $$(element).addClass('coveo-clickable')
    }
  }

  private clearPopup() {
    $$(this.autoCompletePopup).hide();
    $$(this.autoCompletePopup).empty();
  }

  private showPopup() {
    $$(this.autoCompletePopup).show();
  }

  private populateSuggestions() {
    let endpoint = this.queryController.getEndpoint();
    let searchText = this.textBox.value;
    let searchOptions = {
      field: this.options.field,
      ignoreAccents: true,
      sortCriteria: 'occurences',
      maximumNumberOfValues: this.options.suggestBoxSize,
      queryOverride: '@uri',
      pattern: this.buildRegEx(searchText),
      patternType: 'RegularExpression'
    };
    endpoint.listFieldValues(searchOptions).then((fieldValues: IIndexFieldValue[]) => {
      this.clearPopup();
      _.each(fieldValues, (fieldValue: IIndexFieldValue) => {
        this.autoCompletePopup.appendChild(this.buildSelectableValue(fieldValue.lookupValue));
      });
      this.showPopup();
      this.autoCompletePopup.style.width = this.textBox.offsetWidth + ' px';
    });
  }

  private manageAutocompleteAutoHide() {
    let timeout: any;

    $$(this.textBox).on('mouseover', () => {
      clearTimeout(timeout);
    });

    $$(this.autoCompletePopup).on('mouseout', ((e: JQueryEventObject) => {
      if ($$(<HTMLElement>e.target).hasClass(ResultTagging.autoCompleteClass)) {
        timeout = setTimeout(() => {
          this.clearPopup();
        }, this.options.autoCompleteTimer);
      }
    }));

    $$(this.autoCompletePopup).on('mouseenter', (() => {
      clearTimeout(timeout);
    }));

    $$(this.element).on('mouseenter', (() => {
      this.clearPopup();
      $$(this.element).addClass('coveo-opened');
    }));

    $$($$(this.element).closest('.CoveoResult')).on('mouseleave', (() => {
      this.clearPopup();
      if (this.textBox.value == '') {
        $$(this.element).removeClass('coveo-opened');
      }
    }));

    $$($$(this.element).closest('.CoveoResult')).on('focusout', ((e: JQueryEventObject) => {
      if (this.textBox.value != '' && ($$(<HTMLElement>e.target).closest('.CoveoResult') != $$(this.element).closest('.CoveoResult'))) {
        $$(this.element).addClass('coveo-error');
      }
    }));

    $$($$(this.element).closest('.CoveoResult')).on('focusin', (() => {
      $$(this.element).removeClass('coveo-error');
    }));
  }

  // Exclude tags that are already on the result (Since we can tag with the same value twice.
  private buildRegEx(searchTerm: string) {
    return '(?=.*' + searchTerm + ')' + _.map(this.tags, (tag: string) => this.buildTermToExclude(tag)).join('') + '.*';
  }

  private buildTermToExclude(term: string) {
    return '(?!^' + term + '$)';
  }

  private manageUpDownEnter(code: number) {
    let selectableArray = $$(this.element).findAll('.coveo-selectable');
    if (code == KEYBOARD.ENTER) {
      this.doAddTag()
      return;
    }

    if (selectableArray.length > 0) {
      let newIndex = this.computeNextIndex(code, selectableArray);
      newIndex = Math.max(0, newIndex);
      newIndex = Math.min(selectableArray.length - 1, newIndex);
      let selected = $$(selectableArray[newIndex]);
      selected.addClass('coveo-selected');
      this.textBox.value = selected.text();
    }
  }

  private computeNextIndex(code: number, selectableArray: HTMLElement[]): number {
    let nextIndex = 0;
    _.each(selectableArray, (selectable: HTMLElement, index) => {
      if ($$(selectable).hasClass('coveo-selected')) {
        if (code == KEYBOARD.UP_ARROW) {
          nextIndex = index - 1;
        } else if (code == KEYBOARD.DOWN_ARROW) {
          nextIndex = index + 1;
        }
        $$(selectable).removeClass('coveo-selected');
      }
    });
    return nextIndex;
  }

  private buildSelectableValue(lookupValue: string): HTMLElement {
    let line = $$('div', {
      className: 'coveo-selectable'
    });
    line.el.appendChild(this.buildShortenedTagWithTitle(lookupValue));
    line.on('click', () => {
      this.doAddTagWithValue(lookupValue);
    })
    return line.el;
  }

  private doRemoveTag(element: HTMLElement, tagValue: string) {
    let request: ITaggingRequest = {
      fieldName: this.options.field,
      fieldValue: tagValue,
      doAdd: false,
      uniqueId: this.result.uniqueId
    };
    this.queryController.getEndpoint().tagDocument(request).then(() => {
      this.tags.splice(_.indexOf(this.tags, tagValue), 1);
      $$(element).detach();
    });
  }

  private doAddTagWithValue(tagValue: string) {
    _.each(tagValue.split(','), (tag: string) => {
      this.doAddSingleTagValue(tag);
    });
  }

  private doAddSingleTagValue(tagValue: string) {
    this.clearPopup();
    if (_.indexOf(this.tags, tagValue) > -1) {
      $$(this.element).addClass('coveo-error');
      return;
    }
    this.tags.push(tagValue);
    let request: ITaggingRequest = {
      fieldName: this.options.field,
      fieldValue: tagValue,
      doAdd: true,
      uniqueId: this.result.uniqueId
    };
    this.queryController.getEndpoint().tagDocument(request).then(() => {
      this.tagZone.appendChild(this.buildTagValue(tagValue));
      this.textBox.value = '';
      $$(this.element).removeClass('coveo-error');
    }).catch(() => {
      // We do this otherwise it's possible to add the same tag while we wait for the server's response
      this.tags = _.without(this.tags, _.findWhere(this.tags, tagValue));
    });
  }

  private doAddTag() {
    let tagValue = Utils.trim(this.textBox.value.toLowerCase());
    this.doAddTagWithValue(tagValue);
  }
}

Initialization.registerAutoCreateComponent(ResultTagging);
=======




module Coveo {
  export interface IResultTaggingOptions {
    field: string;
    suggestBoxSize?: number;
    autoCompleteTimer?: number;
  }

  export interface AnalyticsResultTaggingMeta {
    facetId: string;
    facetValue?: string;
    facetTitle?: string;
  }

  export class ResultTagging extends Component {
    static ID = 'ResultTagging';

    static options: IResultTaggingOptions = {
      field: ComponentOptions.buildFieldOption({ match: (field: IFieldDescription) => field.type == 'Tag', required: true }),
      suggestBoxSize: ComponentOptions.buildNumberOption({ defaultValue: 5, min: 0 }),
      autoCompleteTimer: ComponentOptions.buildNumberOption({ defaultValue: 2000, min: 0 })
    }

    static AUTO_COMPLETE_CLASS = 'coveo-result-tagging-auto-complete';

    private autoCompleteZone: JQuery;
    private textBox: JQuery;
    private autoCompletePopup: JQuery;
    private tagZone: JQuery;
    private tags: string[];

    constructor(public element: HTMLElement, public options?: IResultTaggingOptions, bindings?: IComponentBindings, public result?: IQueryResult, public os?: OSUtils.NAME) {
      super(element, ResultTagging.ID, bindings);

      this.options = ComponentOptions.initComponentOptions(element, ResultTagging, options);

      this.options = $.extend({}, this.options)
      this.result = result || this.resolveResult();
      Assert.exists(this.componentOptionsModel);
      Assert.exists(this.result);

      if (!this.options.field) {
        this.logger.error('You must specify a field to the ResultTagging component');
      }

      this.tags = Utils.getFieldValue(this.result, this.options.field) || [];
      this.tagZone = $('<div></div>').addClass('coveo-result-tagging-tag-zone').appendTo($(element));
      $(element).append(this.buildTagIcon());
      this.autoCompleteZone = $('<div></div>').addClass('coveo-result-tagging-auto-complete-zone').appendTo($(element));
      $(this.autoCompleteZone).append(this.buildTextBox());
      $(this.autoCompleteZone).append(this.buildAddIcon());
      $(this.autoCompleteZone).append(this.buildClearIcon());
      this.buildExistingTags();
    }

    private buildExistingTags() {
      if (this.tags) {
        _.each(this.tags, (tag: string) => {
          $(this.tagZone).append(this.buildTagValue(tag));
        });
      }
    }

    private buildTagIcon(): JQuery {
      var tagZone = $('<div></div>').addClass('coveo-result-tagging-add-tag');
      var tagTextBox = $('<span></span>').text(l('EnterTag')).addClass('coveo-result-tagging-add-tag-text');
      tagZone.append($('<span></span>').addClass('coveo-result-tagging-add-tag-icon').click(() => setTimeout($.proxy(this.focusOnTextBox, this), 20)));
      tagZone.append(tagTextBox);
      tagZone.attr('title', l('EnterTag'));
      return tagZone;
    }

    private focusOnTextBox() {
      this.textBox.focus();
    }

    private buildTagValue(tagValue: string): JQuery {
      var tag = $('<div></div>').addClass('coveo-result-tagging-coveo-tag');
      this.buildShortenedTagWithTitle(tagValue).appendTo(tag);
      var deleteIcon = $('<span></span>').addClass('coveo-result-tagging-delete-icon').appendTo(tag);
      deleteIcon.click(() => this.doRemoveTag(tag, tagValue.toLowerCase()));
      return tag;
    }

    private buildShortenedTagWithTitle(tagValue: string): JQuery {
      var shortenedTag = StringUtils.removeMiddle(tagValue, 16, '...');
      var clickableValue = $('<a></a>').text(shortenedTag).attr('title', tagValue).attr('href', 'javascript:void;');
      this.bindFacetEventOnValue(clickableValue, tagValue);
      return clickableValue;
    }

    private buildTextBox(): JQuery {
      this.textBox = $('<input/>').attr('type', 'text').addClass('coveo-add-tag-textbox').attr('placeholder', l('EnterTag'));
      this.autoCompletePopup = $('<div></div>').addClass(ResultTagging.AUTO_COMPLETE_CLASS).appendTo($(this.autoCompleteZone));
      this.manageAutocompleteAutoHide();
      this.textBox.keyup((e: JQueryEventObject) => {
        if (e.keyCode == KEYBOARD.UP_ARROW || e.keyCode == KEYBOARD.DOWN_ARROW || e.keyCode == KEYBOARD.ENTER) {
          this.manageUpDownEnter(e.keyCode);
        } else if (!KeyboardUtils.isArrowKeyPushed(e.keyCode)) {
          this.populateSuggestions();
        }
        $(this.element).removeClass('coveo-error');
      });
      this.textBox.click(() => {
        this.populateSuggestions();
      });
      return this.textBox;
    }

    private buildAddIcon(): JQuery {
      return $('<div></div>').addClass('coveo-result-tagging-add-tag-tick-icon').append($('<span></span>')).click(() => this.doAddTag());
    }

    private buildClearIcon(): JQuery {
      return $('<div></div>').addClass('coveo-result-tagging-clear-icon').append($('<span></span>')).click(() => this.textBox.val(''));
    }

    private bindFacetEventOnValue(element: JQuery, value: string) {
      var facetAttributeName = QueryStateModel.getFacetId(this.options.field)
      var facetModel: string[] = this.queryStateModel.get(facetAttributeName);
      var facets: Component[] = this.componentStateModel.get(facetAttributeName);
      var atLeastOneFacetIsEnabled = _.filter(facets, (value: Component) => !value.disabled).length > 0;

      if (facetModel != null && atLeastOneFacetIsEnabled) {
        $(element).on('click', () => {
          if (_.contains(facetModel, value)) {
            this.queryStateModel.set(facetAttributeName, _.without(facetModel, value))
          } else {
            this.queryStateModel.set(facetAttributeName, _.union(facetModel, [value]))
          }
          this.queryController.deferExecuteQuery({
            beforeExecuteQuery: () => this.usageAnalytics.logSearchEvent<AnalyticsResultTaggingMeta>(AnalyticsActionCauseList.documentTag, {
              facetId: this.options.field,
              facetValue: value
            })
          });
        })

        if (_.contains(facetModel, value)) {
          $(element).addClass('coveo-selected')
        }
        $(element).addClass('coveo-clickable')
      }
    }

    private clearPopup() {
      this.autoCompletePopup.hide();
      this.autoCompletePopup.empty();
    }

    private showPopup() {
      this.autoCompletePopup.show();
    }

    private populateSuggestions() {
      var endpoint = this.queryController.getEndpoint();
      var searchText = this.textBox.val();
      var searchOptions = {
        field: this.options.field,
        ignoreAccents: true,
        sortCriteria: 'occurences',
        maximumNumberOfValues: this.options.suggestBoxSize,
        queryOverride: '@uri',
        pattern: this.buildRegEx(searchText),
        patternType: 'RegularExpression'
      };
      endpoint.listFieldValues(searchOptions)
        .then((fieldValues: IIndexFieldValue[]) => {
          this.clearPopup();
          _.each(fieldValues, (fieldValue: IIndexFieldValue) => {
            this.autoCompletePopup.append(this.buildSelectableValue(fieldValue.lookupValue));
          });
          this.showPopup();
          this.autoCompletePopup.width(this.textBox.outerWidth());
        });
    }

    private manageAutocompleteAutoHide() {
      var timeout: any;
      this.textBox.on('mouseover', () => {
        window.clearTimeout(timeout);
      });
      this.autoCompletePopup.mouseout((e: JQueryEventObject) => {
        if ($(e.target).hasClass(ResultTagging.AUTO_COMPLETE_CLASS)) {
          timeout = window.setTimeout($.proxy(this.clearPopup, this), this.options.autoCompleteTimer);
        }
      })
      this.autoCompletePopup.mouseenter(() => {
        window.clearTimeout(timeout);
      });

      $(this.element).mouseenter(() => {
        this.clearPopup();
        $(this.element).addClass('coveo-opened');
      });
      $(this.element).closest('.CoveoResult').mouseleave(() => {
        this.clearPopup();
        if (this.textBox.val() == '') {
          $(this.element).removeClass('coveo-opened');
        }
      });
      $(this.element).closest('.CoveoResult').focusout((e: JQueryEventObject) => {
        if (this.textBox.val() != '' && ($(e.target).closest('.CoveoResult') != $(this.element).closest('.CoveoResult'))) {
          $(this.element).addClass('coveo-error');
        }
      });
      $(this.element).closest('.CoveoResult').focusin(() => {
        $(this.element).removeClass('coveo-error');
      });
    }

    /**
     * Exclude tags that are already on the result (Since we can tag with the same value twice)
     * */
    private buildRegEx(searchTerm: string) {
      return '(?=.*' + searchTerm + ')' + _.map(this.tags, (tag: string) => this.buildTermToExclude(tag)).join('') + '.*';
    }

    private buildTermToExclude(term: string) {
      return '(?!^' + term + '$)';
    }

    private manageUpDownEnter(code: number) {
      var selectableArray = $(this.element).find('.coveo-selectable');
      if (code == KEYBOARD.ENTER) {
        this.doAddTag()
        return;
      }

      if (selectableArray.length > 0) {
        var newIndex = this.computeNextIndex(code, selectableArray);
        newIndex = Math.max(0, newIndex);
        newIndex = Math.min(selectableArray.length - 1, newIndex);
        var selected = $(selectableArray.get(newIndex));
        selected.addClass('coveo-selected');
        this.textBox.val(selected.text());
      }
    }

    private computeNextIndex(code: number, selectableArray: JQuery): number {
      var nextIndex = 0;
      _.each(selectableArray, (selectable: JQuery, index) => {
        if ($(selectable).hasClass('coveo-selected')) {
          if (code == KEYBOARD.UP_ARROW) {
            nextIndex = index - 1;
          } else if (code == KEYBOARD.DOWN_ARROW) {
            nextIndex = index + 1;
          }
          $(selectable).removeClass('coveo-selected');
        }
      });
      return nextIndex;
    }

    private buildSelectableValue(lookupValue: string): JQuery {
      var line = $('<div></div>').append(this.buildShortenedTagWithTitle(lookupValue));
      line.addClass('coveo-selectable');
      line.click(() => {
        this.doAddTagWithValue(lookupValue);
      });
      return line;
    }

    private doRemoveTag(element: JQuery, tagValue: string) {
      var request: ITaggingRequest = {
        fieldName: this.options.field,
        fieldValue: tagValue,
        doAdd: false,
        uniqueId: this.result.uniqueId
      };
      this.queryController.getEndpoint().tagDocument(request)
        .then(() => {
          this.tags.splice($.inArray(tagValue, this.tags), 1);
          element.remove()
        });
    }

    private doAddTagWithValue(tagValue: string) {
      _.each(tagValue.split(','), (tag: string) => {
        this.doAddSingleTagValue(tag);
      });
    }

    private doAddSingleTagValue(tagValue: string) {
      this.clearPopup();
      if ($.inArray(tagValue, this.tags) > -1) {
        $(this.element).addClass('coveo-error');
        return;
      }
      this.tags.push(tagValue);
      var request: ITaggingRequest = {
        fieldName: this.options.field,
        fieldValue: tagValue,
        doAdd: true,
        uniqueId: this.result.uniqueId
      };
      this.queryController.getEndpoint().tagDocument(request)
        .then(() => {
          this.tagZone.append(this.buildTagValue(tagValue));
          this.textBox.val('');
          $(this.element).removeClass('coveo-error');
        })
        .catch(() => {
          // We do this otherwise it's possible to add the same tag while we wait for the server's response
          this.tags = _.without(this.tags, _.findWhere(this.tags, tagValue));
        });
    }

    private doAddTag() {
      var tagValue = Coveo.Utils.trim(this.textBox.val().toLowerCase());
      this.doAddTagWithValue(tagValue);
    }
  }
  Initialization.registerAutoCreateComponent(ResultTagging);
}
>>>>>>> 4775a7f4
<|MERGE_RESOLUTION|>--- conflicted
+++ resolved
@@ -1,4 +1,3 @@
-<<<<<<< HEAD
 import {Component} from '../Base/Component';
 import {ComponentOptions} from '../Base/ComponentOptions';
 import {IFieldDescription} from '../../rest/FieldDescription';
@@ -16,412 +15,6 @@
 import {AnalyticsActionCauseList} from '../Analytics/AnalyticsActionListMeta';
 import {IQueryResult} from '../../rest/QueryResult';
 
-export interface IResultTaggingOptions {
-  field: string;
-  suggestBoxSize?: number;
-  autoCompleteTimer?: number;
-}
-
-export interface IAnalyticsResultTaggingMeta {
-  facetId: string;
-  facetValue?: string;
-  facetTitle?: string;
-}
-
-/**
- * This component can be used as part of a result template to list the current tag field values for the search result
- * and display a control that allows end-users to add a value to a tag field.
- */
-export class ResultTagging extends Component {
-  static ID = 'ResultTagging';
-  static autoCompleteClass = 'coveo-result-tagging-auto-complete';
-
-  /**
-   * @componentOptions
-   */
-  static options: IResultTaggingOptions = {
-    /**
-     * Specifies the tag field used by the component.<br/>
-     * It is required, and if not specified, the component will not load.
-     */
-    field: ComponentOptions.buildFieldOption({
-      match: (field: IFieldDescription) => field.type == 'Tag',
-      required: true
-    }),
-    /**
-     * Specifies the number of items to show in the suggested item list.<br/>
-     * Default value is 5.
-     */
-    suggestBoxSize: ComponentOptions.buildNumberOption({ defaultValue: 5, min: 0 }),
-    /**
-     * Specifies how long to wait in milliseconds until the suggested item list disappears when you focus out.<br/>
-     * Default valus is 2000
-     */
-    autoCompleteTimer: ComponentOptions.buildNumberOption({ defaultValue: 2000, min: 0 })
-  }
-
-
-  private autoCompleteZone: HTMLElement;
-  private textBox: HTMLInputElement;
-  private autoCompletePopup: HTMLElement;
-  private tagZone: HTMLElement;
-  private tags: string[];
-
-  constructor(public element: HTMLElement, public options?: IResultTaggingOptions, bindings?: IComponentBindings, public result?: IQueryResult) {
-    super(element, ResultTagging.ID, bindings);
-
-    this.options = ComponentOptions.initComponentOptions(element, ResultTagging, options);
-    this.result = result || this.resolveResult();
-    Assert.exists(this.componentOptionsModel);
-    Assert.exists(this.result);
-
-    if (!this.options.field) {
-      this.logger.error('You must specify a field to the ResultTagging component');
-      return;
-    }
-    let fieldValue = Utils.getFieldValue(this.result, this.options.field);
-    if (fieldValue) {
-      this.tags = fieldValue.split(';');
-      this.tags = _.map(this.tags, (t) => {
-        return t.trim();
-      })
-    } else {
-      this.tags = [];
-    }
-    this.tagZone = $$('div', {
-      className: 'coveo-result-tagging-tag-zone'
-    }).el;
-    element.appendChild(this.tagZone);
-    element.appendChild(this.buildTagIcon());
-
-    this.autoCompleteZone = $$('div', {
-      className: 'coveo-result-tagging-auto-complete-zone'
-    }).el;
-    element.appendChild(this.autoCompleteZone);
-    this.autoCompleteZone.appendChild(this.buildTextBox());
-    this.autoCompleteZone.appendChild(this.buildAddIcon());
-    this.autoCompleteZone.appendChild(this.buildClearIcon());
-    this.buildExistingTags();
-  }
-
-  private buildExistingTags() {
-    if (this.tags) {
-      _.each(this.tags, (tag: string) => {
-        this.tagZone.appendChild(this.buildTagValue(tag));
-      });
-    }
-  }
-
-  private buildTagIcon(): HTMLElement {
-    let tagZone = $$('div', {
-      className: 'coveo-result-tagging-add-tag'
-    });
-    let tagTextBox = $$('span', {
-      className: 'coveo-result-tagging-add-tag-text'
-    });
-    tagTextBox.text(l('EnterTag'));
-    let tagIcon = $$('span', {
-      className: 'coveo-result-tagging-add-tag-icon'
-    });
-    tagIcon.on('click', () => {
-      _.defer(() => {
-        this.focusOnTextBox()
-      }, 20)
-    });
-    tagZone.el.appendChild(tagIcon.el);
-    tagZone.append(tagTextBox.el);
-    tagZone.setAttribute('title', l('EnterTag'));
-    return tagZone.el;
-  }
-
-  private focusOnTextBox() {
-    this.textBox.focus();
-  }
-
-  private buildTagValue(tagValue: string): HTMLElement {
-    let tag = $$('div', {
-      className: 'coveo-result-tagging-coveo-tag'
-    });
-    tag.el.appendChild(this.buildShortenedTagWithTitle(tagValue));
-    let deleteIcon = $$('span', {
-      className: 'coveo-result-tagging-delete-icon'
-    });
-    tag.el.appendChild(deleteIcon.el);
-    deleteIcon.on('click', () => {
-      this.doRemoveTag(tag.el, tagValue.toLowerCase())
-    });
-    return tag.el;
-  }
-
-  private buildShortenedTagWithTitle(tagValue: string): HTMLElement {
-    let shortenedTag = StringUtils.removeMiddle(tagValue, 16, '...');
-    let clickableValue = $$('a', {
-      title: tagValue,
-      href: 'javascript:void(0);'
-    });
-    clickableValue.text(shortenedTag);
-
-    this.bindFacetEventOnValue(clickableValue.el, tagValue);
-    return clickableValue.el;
-  }
-
-  private buildTextBox(): HTMLInputElement {
-    this.textBox = <HTMLInputElement>$$('input', {
-      type: 'text',
-      className: 'coveo-add-tag-textbox',
-      placeholder: l('EnterTag')
-    }).el;
-
-    this.autoCompletePopup = $$('div', {
-      className: ResultTagging.autoCompleteClass
-    }).el;
-    this.autoCompleteZone.appendChild(this.autoCompletePopup);
-    this.manageAutocompleteAutoHide();
-    $$(this.textBox).on('keyup', ((e: KeyboardEvent) => {
-      if (e.keyCode == KEYBOARD.UP_ARROW || e.keyCode == KEYBOARD.DOWN_ARROW || e.keyCode == KEYBOARD.ENTER) {
-        this.manageUpDownEnter(e.keyCode);
-      } else if (!KeyboardUtils.isArrowKeyPushed(e.keyCode)) {
-        this.populateSuggestions();
-      }
-      $$(this.element).removeClass('coveo-error');
-    }));
-    $$(this.textBox).on('click', () => {
-      this.populateSuggestions();
-    });
-    return this.textBox;
-  }
-
-  private buildAddIcon(): HTMLElement {
-    let icon = $$('div', {
-      className: 'coveo-result-tagging-add-tag-tick-icon'
-    });
-    let clickable = $$('span');
-    clickable.on('click', () => {
-      this.doAddTag()
-    });
-    icon.el.appendChild(clickable.el);
-    return icon.el;
-  }
-
-  private buildClearIcon(): HTMLElement {
-    let icon = $$('div', {
-      className: 'coveo-result-tagging-clear-icon'
-    });
-    let clickable = $$('span');
-    clickable.on('click', () => {
-      this.textBox.value = '';
-    });
-    icon.el.appendChild(clickable.el);
-    return icon.el;
-  }
-
-  private bindFacetEventOnValue(element: HTMLElement, value: string) {
-    let facetAttributeName = QueryStateModel.getFacetId(this.options.field)
-    let facetModel: string[] = this.queryStateModel.get(facetAttributeName);
-    let facets: Component[] = this.componentStateModel.get(facetAttributeName);
-    let atLeastOneFacetIsEnabled = _.filter(facets, (value: Component) => !value.disabled).length > 0;
-
-    if (facetModel != null && atLeastOneFacetIsEnabled) {
-      $$(element).on('click', () => {
-        if (_.contains(facetModel, value)) {
-          this.queryStateModel.set(facetAttributeName, _.without(facetModel, value))
-        } else {
-          this.queryStateModel.set(facetAttributeName, _.union(facetModel, [value]))
-        }
-        this.queryController.deferExecuteQuery({
-          beforeExecuteQuery: () => this.usageAnalytics.logSearchEvent<IAnalyticsResultTaggingMeta>(AnalyticsActionCauseList.documentTag, {
-            facetId: this.options.field,
-            facetValue: value
-          })
-        });
-      })
-
-      if (_.contains(facetModel, value)) {
-        $$(element).addClass('coveo-selected')
-      }
-      $$(element).addClass('coveo-clickable')
-    }
-  }
-
-  private clearPopup() {
-    $$(this.autoCompletePopup).hide();
-    $$(this.autoCompletePopup).empty();
-  }
-
-  private showPopup() {
-    $$(this.autoCompletePopup).show();
-  }
-
-  private populateSuggestions() {
-    let endpoint = this.queryController.getEndpoint();
-    let searchText = this.textBox.value;
-    let searchOptions = {
-      field: this.options.field,
-      ignoreAccents: true,
-      sortCriteria: 'occurences',
-      maximumNumberOfValues: this.options.suggestBoxSize,
-      queryOverride: '@uri',
-      pattern: this.buildRegEx(searchText),
-      patternType: 'RegularExpression'
-    };
-    endpoint.listFieldValues(searchOptions).then((fieldValues: IIndexFieldValue[]) => {
-      this.clearPopup();
-      _.each(fieldValues, (fieldValue: IIndexFieldValue) => {
-        this.autoCompletePopup.appendChild(this.buildSelectableValue(fieldValue.lookupValue));
-      });
-      this.showPopup();
-      this.autoCompletePopup.style.width = this.textBox.offsetWidth + ' px';
-    });
-  }
-
-  private manageAutocompleteAutoHide() {
-    let timeout: any;
-
-    $$(this.textBox).on('mouseover', () => {
-      clearTimeout(timeout);
-    });
-
-    $$(this.autoCompletePopup).on('mouseout', ((e: JQueryEventObject) => {
-      if ($$(<HTMLElement>e.target).hasClass(ResultTagging.autoCompleteClass)) {
-        timeout = setTimeout(() => {
-          this.clearPopup();
-        }, this.options.autoCompleteTimer);
-      }
-    }));
-
-    $$(this.autoCompletePopup).on('mouseenter', (() => {
-      clearTimeout(timeout);
-    }));
-
-    $$(this.element).on('mouseenter', (() => {
-      this.clearPopup();
-      $$(this.element).addClass('coveo-opened');
-    }));
-
-    $$($$(this.element).closest('.CoveoResult')).on('mouseleave', (() => {
-      this.clearPopup();
-      if (this.textBox.value == '') {
-        $$(this.element).removeClass('coveo-opened');
-      }
-    }));
-
-    $$($$(this.element).closest('.CoveoResult')).on('focusout', ((e: JQueryEventObject) => {
-      if (this.textBox.value != '' && ($$(<HTMLElement>e.target).closest('.CoveoResult') != $$(this.element).closest('.CoveoResult'))) {
-        $$(this.element).addClass('coveo-error');
-      }
-    }));
-
-    $$($$(this.element).closest('.CoveoResult')).on('focusin', (() => {
-      $$(this.element).removeClass('coveo-error');
-    }));
-  }
-
-  // Exclude tags that are already on the result (Since we can tag with the same value twice.
-  private buildRegEx(searchTerm: string) {
-    return '(?=.*' + searchTerm + ')' + _.map(this.tags, (tag: string) => this.buildTermToExclude(tag)).join('') + '.*';
-  }
-
-  private buildTermToExclude(term: string) {
-    return '(?!^' + term + '$)';
-  }
-
-  private manageUpDownEnter(code: number) {
-    let selectableArray = $$(this.element).findAll('.coveo-selectable');
-    if (code == KEYBOARD.ENTER) {
-      this.doAddTag()
-      return;
-    }
-
-    if (selectableArray.length > 0) {
-      let newIndex = this.computeNextIndex(code, selectableArray);
-      newIndex = Math.max(0, newIndex);
-      newIndex = Math.min(selectableArray.length - 1, newIndex);
-      let selected = $$(selectableArray[newIndex]);
-      selected.addClass('coveo-selected');
-      this.textBox.value = selected.text();
-    }
-  }
-
-  private computeNextIndex(code: number, selectableArray: HTMLElement[]): number {
-    let nextIndex = 0;
-    _.each(selectableArray, (selectable: HTMLElement, index) => {
-      if ($$(selectable).hasClass('coveo-selected')) {
-        if (code == KEYBOARD.UP_ARROW) {
-          nextIndex = index - 1;
-        } else if (code == KEYBOARD.DOWN_ARROW) {
-          nextIndex = index + 1;
-        }
-        $$(selectable).removeClass('coveo-selected');
-      }
-    });
-    return nextIndex;
-  }
-
-  private buildSelectableValue(lookupValue: string): HTMLElement {
-    let line = $$('div', {
-      className: 'coveo-selectable'
-    });
-    line.el.appendChild(this.buildShortenedTagWithTitle(lookupValue));
-    line.on('click', () => {
-      this.doAddTagWithValue(lookupValue);
-    })
-    return line.el;
-  }
-
-  private doRemoveTag(element: HTMLElement, tagValue: string) {
-    let request: ITaggingRequest = {
-      fieldName: this.options.field,
-      fieldValue: tagValue,
-      doAdd: false,
-      uniqueId: this.result.uniqueId
-    };
-    this.queryController.getEndpoint().tagDocument(request).then(() => {
-      this.tags.splice(_.indexOf(this.tags, tagValue), 1);
-      $$(element).detach();
-    });
-  }
-
-  private doAddTagWithValue(tagValue: string) {
-    _.each(tagValue.split(','), (tag: string) => {
-      this.doAddSingleTagValue(tag);
-    });
-  }
-
-  private doAddSingleTagValue(tagValue: string) {
-    this.clearPopup();
-    if (_.indexOf(this.tags, tagValue) > -1) {
-      $$(this.element).addClass('coveo-error');
-      return;
-    }
-    this.tags.push(tagValue);
-    let request: ITaggingRequest = {
-      fieldName: this.options.field,
-      fieldValue: tagValue,
-      doAdd: true,
-      uniqueId: this.result.uniqueId
-    };
-    this.queryController.getEndpoint().tagDocument(request).then(() => {
-      this.tagZone.appendChild(this.buildTagValue(tagValue));
-      this.textBox.value = '';
-      $$(this.element).removeClass('coveo-error');
-    }).catch(() => {
-      // We do this otherwise it's possible to add the same tag while we wait for the server's response
-      this.tags = _.without(this.tags, _.findWhere(this.tags, tagValue));
-    });
-  }
-
-  private doAddTag() {
-    let tagValue = Utils.trim(this.textBox.value.toLowerCase());
-    this.doAddTagWithValue(tagValue);
-  }
-}
-
-Initialization.registerAutoCreateComponent(ResultTagging);
-=======
-
-
-
-
 module Coveo {
   export interface IResultTaggingOptions {
     field: string;
@@ -429,130 +22,215 @@
     autoCompleteTimer?: number;
   }
 
-  export interface AnalyticsResultTaggingMeta {
+  export interface IAnalyticsResultTaggingMeta {
     facetId: string;
     facetValue?: string;
     facetTitle?: string;
   }
 
+  /**
+   * This component can be used as part of a result template to list the current tag field values for the search result
+   * and display a control that allows end-users to add a value to a tag field.
+   */
   export class ResultTagging extends Component {
     static ID = 'ResultTagging';
-
+    static autoCompleteClass = 'coveo-result-tagging-auto-complete';
+
+    /**
+     * @componentOptions
+     */
     static options: IResultTaggingOptions = {
-      field: ComponentOptions.buildFieldOption({ match: (field: IFieldDescription) => field.type == 'Tag', required: true }),
+      /**
+       * Specifies the tag field used by the component.<br/>
+       * It is required, and if not specified, the component will not load.
+       */
+      field: ComponentOptions.buildFieldOption({
+        match: (field: IFieldDescription) => field.type == 'Tag',
+        required: true
+      }),
+      /**
+       * Specifies the number of items to show in the suggested item list.<br/>
+       * Default value is 5.
+       */
       suggestBoxSize: ComponentOptions.buildNumberOption({ defaultValue: 5, min: 0 }),
+      /**
+       * Specifies how long to wait in milliseconds until the suggested item list disappears when you focus out.<br/>
+       * Default valus is 2000
+       */
       autoCompleteTimer: ComponentOptions.buildNumberOption({ defaultValue: 2000, min: 0 })
     }
 
     static AUTO_COMPLETE_CLASS = 'coveo-result-tagging-auto-complete';
 
-    private autoCompleteZone: JQuery;
-    private textBox: JQuery;
-    private autoCompletePopup: JQuery;
-    private tagZone: JQuery;
+    private autoCompleteZone: HTMLElement;
+    private textBox: HTMLInputElement;
+    private autoCompletePopup: HTMLElement;
+    private tagZone: HTMLElement;
     private tags: string[];
 
-    constructor(public element: HTMLElement, public options?: IResultTaggingOptions, bindings?: IComponentBindings, public result?: IQueryResult, public os?: OSUtils.NAME) {
+    constructor(public element: HTMLElement, public options?: IResultTaggingOptions, bindings?: IComponentBindings, public result?: IQueryResult) {
       super(element, ResultTagging.ID, bindings);
 
       this.options = ComponentOptions.initComponentOptions(element, ResultTagging, options);
-
-      this.options = $.extend({}, this.options)
       this.result = result || this.resolveResult();
       Assert.exists(this.componentOptionsModel);
       Assert.exists(this.result);
 
       if (!this.options.field) {
         this.logger.error('You must specify a field to the ResultTagging component');
-      }
-
-      this.tags = Utils.getFieldValue(this.result, this.options.field) || [];
-      this.tagZone = $('<div></div>').addClass('coveo-result-tagging-tag-zone').appendTo($(element));
-      $(element).append(this.buildTagIcon());
-      this.autoCompleteZone = $('<div></div>').addClass('coveo-result-tagging-auto-complete-zone').appendTo($(element));
-      $(this.autoCompleteZone).append(this.buildTextBox());
-      $(this.autoCompleteZone).append(this.buildAddIcon());
-      $(this.autoCompleteZone).append(this.buildClearIcon());
+        return;
+      }
+      let fieldValue = Utils.getFieldValue(this.result, this.options.field);
+      if (fieldValue) {
+        this.tags = fieldValue.split(';');
+        this.tags = _.map(this.tags, (t) => {
+          return t.trim();
+        })
+      } else {
+        this.tags = [];
+      }
+      this.tagZone = $$('div', {
+        className: 'coveo-result-tagging-tag-zone'
+      }).el;
+      element.appendChild(this.tagZone);
+      element.appendChild(this.buildTagIcon());
+
+      this.autoCompleteZone = $$('div', {
+        className: 'coveo-result-tagging-auto-complete-zone'
+      }).el;
+      element.appendChild(this.autoCompleteZone);
+      this.autoCompleteZone.appendChild(this.buildTextBox());
+      this.autoCompleteZone.appendChild(this.buildAddIcon());
+      this.autoCompleteZone.appendChild(this.buildClearIcon());
       this.buildExistingTags();
     }
 
     private buildExistingTags() {
       if (this.tags) {
         _.each(this.tags, (tag: string) => {
-          $(this.tagZone).append(this.buildTagValue(tag));
+          this.tagZone.appendChild(this.buildTagValue(tag));
         });
       }
     }
 
-    private buildTagIcon(): JQuery {
-      var tagZone = $('<div></div>').addClass('coveo-result-tagging-add-tag');
-      var tagTextBox = $('<span></span>').text(l('EnterTag')).addClass('coveo-result-tagging-add-tag-text');
-      tagZone.append($('<span></span>').addClass('coveo-result-tagging-add-tag-icon').click(() => setTimeout($.proxy(this.focusOnTextBox, this), 20)));
-      tagZone.append(tagTextBox);
-      tagZone.attr('title', l('EnterTag'));
-      return tagZone;
+    private buildTagIcon(): HTMLElement {
+      let tagZone = $$('div', {
+        className: 'coveo-result-tagging-add-tag'
+      });
+      let tagTextBox = $$('span', {
+        className: 'coveo-result-tagging-add-tag-text'
+      });
+      tagTextBox.text(l('EnterTag'));
+      let tagIcon = $$('span', {
+        className: 'coveo-result-tagging-add-tag-icon'
+      });
+      tagIcon.on('click', () => {
+        _.defer(() => {
+          this.focusOnTextBox()
+        }, 20)
+      });
+      tagZone.el.appendChild(tagIcon.el);
+      tagZone.append(tagTextBox.el);
+      tagZone.setAttribute('title', l('EnterTag'));
+      return tagZone.el;
     }
 
     private focusOnTextBox() {
       this.textBox.focus();
     }
 
-    private buildTagValue(tagValue: string): JQuery {
-      var tag = $('<div></div>').addClass('coveo-result-tagging-coveo-tag');
-      this.buildShortenedTagWithTitle(tagValue).appendTo(tag);
-      var deleteIcon = $('<span></span>').addClass('coveo-result-tagging-delete-icon').appendTo(tag);
-      deleteIcon.click(() => this.doRemoveTag(tag, tagValue.toLowerCase()));
-      return tag;
-    }
-
-    private buildShortenedTagWithTitle(tagValue: string): JQuery {
-      var shortenedTag = StringUtils.removeMiddle(tagValue, 16, '...');
-      var clickableValue = $('<a></a>').text(shortenedTag).attr('title', tagValue).attr('href', 'javascript:void;');
-      this.bindFacetEventOnValue(clickableValue, tagValue);
-      return clickableValue;
-    }
-
-    private buildTextBox(): JQuery {
-      this.textBox = $('<input/>').attr('type', 'text').addClass('coveo-add-tag-textbox').attr('placeholder', l('EnterTag'));
-      this.autoCompletePopup = $('<div></div>').addClass(ResultTagging.AUTO_COMPLETE_CLASS).appendTo($(this.autoCompleteZone));
+    private buildTagValue(tagValue: string): HTMLElement {
+      let tag = $$('div', {
+        className: 'coveo-result-tagging-coveo-tag'
+      });
+      tag.el.appendChild(this.buildShortenedTagWithTitle(tagValue));
+      let deleteIcon = $$('span', {
+        className: 'coveo-result-tagging-delete-icon'
+      });
+      tag.el.appendChild(deleteIcon.el);
+      deleteIcon.on('click', () => {
+        this.doRemoveTag(tag.el, tagValue.toLowerCase())
+      });
+      return tag.el;
+    }
+
+    private buildShortenedTagWithTitle(tagValue: string): HTMLElement {
+      let shortenedTag = StringUtils.removeMiddle(tagValue, 16, '...');
+      let clickableValue = $$('a', {
+        title: tagValue,
+        href: 'javascript:void(0);'
+      });
+      clickableValue.text(shortenedTag);
+
+      this.bindFacetEventOnValue(clickableValue.el, tagValue);
+      return clickableValue.el;
+    }
+
+    private buildTextBox(): HTMLInputElement {
+      this.textBox = <HTMLInputElement>$$('input', {
+        type: 'text',
+        className: 'coveo-add-tag-textbox',
+        placeholder: l('EnterTag')
+      }).el;
+
+      this.autoCompletePopup = $$('div', {
+        className: ResultTagging.autoCompleteClass
+      }).el;
+      this.autoCompleteZone.appendChild(this.autoCompletePopup);
       this.manageAutocompleteAutoHide();
-      this.textBox.keyup((e: JQueryEventObject) => {
+      $$(this.textBox).on('keyup', ((e: KeyboardEvent) => {
         if (e.keyCode == KEYBOARD.UP_ARROW || e.keyCode == KEYBOARD.DOWN_ARROW || e.keyCode == KEYBOARD.ENTER) {
           this.manageUpDownEnter(e.keyCode);
         } else if (!KeyboardUtils.isArrowKeyPushed(e.keyCode)) {
           this.populateSuggestions();
         }
-        $(this.element).removeClass('coveo-error');
-      });
-      this.textBox.click(() => {
+        $$(this.element).removeClass('coveo-error');
+      }));
+      $$(this.textBox).on('click', () => {
         this.populateSuggestions();
       });
       return this.textBox;
     }
 
-    private buildAddIcon(): JQuery {
-      return $('<div></div>').addClass('coveo-result-tagging-add-tag-tick-icon').append($('<span></span>')).click(() => this.doAddTag());
-    }
-
-    private buildClearIcon(): JQuery {
-      return $('<div></div>').addClass('coveo-result-tagging-clear-icon').append($('<span></span>')).click(() => this.textBox.val(''));
-    }
-
-    private bindFacetEventOnValue(element: JQuery, value: string) {
-      var facetAttributeName = QueryStateModel.getFacetId(this.options.field)
-      var facetModel: string[] = this.queryStateModel.get(facetAttributeName);
-      var facets: Component[] = this.componentStateModel.get(facetAttributeName);
-      var atLeastOneFacetIsEnabled = _.filter(facets, (value: Component) => !value.disabled).length > 0;
+    private buildAddIcon(): HTMLElement {
+      let icon = $$('div', {
+        className: 'coveo-result-tagging-add-tag-tick-icon'
+      });
+      let clickable = $$('span');
+      clickable.on('click', () => {
+        this.doAddTag()
+      });
+      icon.el.appendChild(clickable.el);
+      return icon.el;
+    }
+
+    private buildClearIcon(): HTMLElement {
+      let icon = $$('div', {
+        className: 'coveo-result-tagging-clear-icon'
+      });
+      let clickable = $$('span');
+      clickable.on('click', () => {
+        this.textBox.value = '';
+      });
+      icon.el.appendChild(clickable.el);
+      return icon.el;
+    }
+
+    private bindFacetEventOnValue(element: HTMLElement, value: string) {
+      let facetAttributeName = QueryStateModel.getFacetId(this.options.field)
+      let facetModel: string[] = this.queryStateModel.get(facetAttributeName);
+      let facets: Component[] = this.componentStateModel.get(facetAttributeName);
+      let atLeastOneFacetIsEnabled = _.filter(facets, (value: Component) => !value.disabled).length > 0;
 
       if (facetModel != null && atLeastOneFacetIsEnabled) {
-        $(element).on('click', () => {
+        $$(element).on('click', () => {
           if (_.contains(facetModel, value)) {
             this.queryStateModel.set(facetAttributeName, _.without(facetModel, value))
           } else {
             this.queryStateModel.set(facetAttributeName, _.union(facetModel, [value]))
           }
           this.queryController.deferExecuteQuery({
-            beforeExecuteQuery: () => this.usageAnalytics.logSearchEvent<AnalyticsResultTaggingMeta>(AnalyticsActionCauseList.documentTag, {
+            beforeExecuteQuery: () => this.usageAnalytics.logSearchEvent<IAnalyticsResultTaggingMeta>(AnalyticsActionCauseList.documentTag, {
               facetId: this.options.field,
               facetValue: value
             })
@@ -560,25 +238,25 @@
         })
 
         if (_.contains(facetModel, value)) {
-          $(element).addClass('coveo-selected')
-        }
-        $(element).addClass('coveo-clickable')
+          $$(element).addClass('coveo-selected')
+        }
+        $$(element).addClass('coveo-clickable')
       }
     }
 
     private clearPopup() {
-      this.autoCompletePopup.hide();
-      this.autoCompletePopup.empty();
+      $$(this.autoCompletePopup).hide();
+      $$(this.autoCompletePopup).empty();
     }
 
     private showPopup() {
-      this.autoCompletePopup.show();
+      $$(this.autoCompletePopup).show();
     }
 
     private populateSuggestions() {
-      var endpoint = this.queryController.getEndpoint();
-      var searchText = this.textBox.val();
-      var searchOptions = {
+      let endpoint = this.queryController.getEndpoint();
+      let searchText = this.textBox.value;
+      let searchOptions = {
         field: this.options.field,
         ignoreAccents: true,
         sortCriteria: 'occurences',
@@ -587,54 +265,59 @@
         pattern: this.buildRegEx(searchText),
         patternType: 'RegularExpression'
       };
-      endpoint.listFieldValues(searchOptions)
-        .then((fieldValues: IIndexFieldValue[]) => {
-          this.clearPopup();
-          _.each(fieldValues, (fieldValue: IIndexFieldValue) => {
-            this.autoCompletePopup.append(this.buildSelectableValue(fieldValue.lookupValue));
-          });
-          this.showPopup();
-          this.autoCompletePopup.width(this.textBox.outerWidth());
+      endpoint.listFieldValues(searchOptions).then((fieldValues: IIndexFieldValue[]) => {
+        this.clearPopup();
+        _.each(fieldValues, (fieldValue: IIndexFieldValue) => {
+          this.autoCompletePopup.appendChild(this.buildSelectableValue(fieldValue.lookupValue));
         });
+        this.showPopup();
+        this.autoCompletePopup.style.width = this.textBox.offsetWidth + ' px';
+      });
     }
 
     private manageAutocompleteAutoHide() {
-      var timeout: any;
-      this.textBox.on('mouseover', () => {
-        window.clearTimeout(timeout);
-      });
-      this.autoCompletePopup.mouseout((e: JQueryEventObject) => {
-        if ($(e.target).hasClass(ResultTagging.AUTO_COMPLETE_CLASS)) {
-          timeout = window.setTimeout($.proxy(this.clearPopup, this), this.options.autoCompleteTimer);
-        }
-      })
-      this.autoCompletePopup.mouseenter(() => {
-        window.clearTimeout(timeout);
-      });
-
-      $(this.element).mouseenter(() => {
+      let timeout: any;
+
+      $$(this.textBox).on('mouseover', () => {
+        clearTimeout(timeout);
+      });
+
+      $$(this.autoCompletePopup).on('mouseout', ((e: JQueryEventObject) => {
+        if ($$(<HTMLElement>e.target).hasClass(ResultTagging.autoCompleteClass)) {
+          timeout = setTimeout(() => {
+            this.clearPopup();
+          }, this.options.autoCompleteTimer);
+        }
+      }));
+
+      $$(this.autoCompletePopup).on('mouseenter', (() => {
+        clearTimeout(timeout);
+      }));
+
+      $$(this.element).on('mouseenter', (() => {
         this.clearPopup();
-        $(this.element).addClass('coveo-opened');
-      });
-      $(this.element).closest('.CoveoResult').mouseleave(() => {
+        $$(this.element).addClass('coveo-opened');
+      }));
+
+      $$($$(this.element).closest('.CoveoResult')).on('mouseleave', (() => {
         this.clearPopup();
-        if (this.textBox.val() == '') {
-          $(this.element).removeClass('coveo-opened');
-        }
-      });
-      $(this.element).closest('.CoveoResult').focusout((e: JQueryEventObject) => {
-        if (this.textBox.val() != '' && ($(e.target).closest('.CoveoResult') != $(this.element).closest('.CoveoResult'))) {
-          $(this.element).addClass('coveo-error');
-        }
-      });
-      $(this.element).closest('.CoveoResult').focusin(() => {
-        $(this.element).removeClass('coveo-error');
-      });
-    }
-
-    /**
-     * Exclude tags that are already on the result (Since we can tag with the same value twice)
-     * */
+        if (this.textBox.value == '') {
+          $$(this.element).removeClass('coveo-opened');
+        }
+      }));
+
+      $$($$(this.element).closest('.CoveoResult')).on('focusout', ((e: JQueryEventObject) => {
+        if (this.textBox.value != '' && ($$(<HTMLElement>e.target).closest('.CoveoResult') != $$(this.element).closest('.CoveoResult'))) {
+          $$(this.element).addClass('coveo-error');
+        }
+      }));
+
+      $$($$(this.element).closest('.CoveoResult')).on('focusin', (() => {
+        $$(this.element).removeClass('coveo-error');
+      }));
+    }
+
+    // Exclude tags that are already on the result (Since we can tag with the same value twice.
     private buildRegEx(searchTerm: string) {
       return '(?=.*' + searchTerm + ')' + _.map(this.tags, (tag: string) => this.buildTermToExclude(tag)).join('') + '.*';
     }
@@ -644,58 +327,59 @@
     }
 
     private manageUpDownEnter(code: number) {
-      var selectableArray = $(this.element).find('.coveo-selectable');
+      let selectableArray = $$(this.element).findAll('.coveo-selectable');
       if (code == KEYBOARD.ENTER) {
         this.doAddTag()
         return;
       }
 
       if (selectableArray.length > 0) {
-        var newIndex = this.computeNextIndex(code, selectableArray);
+        let newIndex = this.computeNextIndex(code, selectableArray);
         newIndex = Math.max(0, newIndex);
         newIndex = Math.min(selectableArray.length - 1, newIndex);
-        var selected = $(selectableArray.get(newIndex));
+        let selected = $$(selectableArray[newIndex]);
         selected.addClass('coveo-selected');
-        this.textBox.val(selected.text());
-      }
-    }
-
-    private computeNextIndex(code: number, selectableArray: JQuery): number {
-      var nextIndex = 0;
-      _.each(selectableArray, (selectable: JQuery, index) => {
-        if ($(selectable).hasClass('coveo-selected')) {
+        this.textBox.value = selected.text();
+      }
+    }
+
+    private computeNextIndex(code: number, selectableArray: HTMLElement[]): number {
+      let nextIndex = 0;
+      _.each(selectableArray, (selectable: HTMLElement, index) => {
+        if ($$(selectable).hasClass('coveo-selected')) {
           if (code == KEYBOARD.UP_ARROW) {
             nextIndex = index - 1;
           } else if (code == KEYBOARD.DOWN_ARROW) {
             nextIndex = index + 1;
           }
-          $(selectable).removeClass('coveo-selected');
+          $$(selectable).removeClass('coveo-selected');
         }
       });
       return nextIndex;
     }
 
-    private buildSelectableValue(lookupValue: string): JQuery {
-      var line = $('<div></div>').append(this.buildShortenedTagWithTitle(lookupValue));
-      line.addClass('coveo-selectable');
-      line.click(() => {
+    private buildSelectableValue(lookupValue: string): HTMLElement {
+      let line = $$('div', {
+        className: 'coveo-selectable'
+      });
+      line.el.appendChild(this.buildShortenedTagWithTitle(lookupValue));
+      line.on('click', () => {
         this.doAddTagWithValue(lookupValue);
-      });
-      return line;
-    }
-
-    private doRemoveTag(element: JQuery, tagValue: string) {
-      var request: ITaggingRequest = {
+      })
+      return line.el;
+    }
+
+    private doRemoveTag(element: HTMLElement, tagValue: string) {
+      let request: ITaggingRequest = {
         fieldName: this.options.field,
         fieldValue: tagValue,
         doAdd: false,
         uniqueId: this.result.uniqueId
       };
-      this.queryController.getEndpoint().tagDocument(request)
-        .then(() => {
-          this.tags.splice($.inArray(tagValue, this.tags), 1);
-          element.remove()
-        });
+      this.queryController.getEndpoint().tagDocument(request).then(() => {
+        this.tags.splice(_.indexOf(this.tags, tagValue), 1);
+        $$(element).detach();
+      });
     }
 
     private doAddTagWithValue(tagValue: string) {
@@ -706,34 +390,31 @@
 
     private doAddSingleTagValue(tagValue: string) {
       this.clearPopup();
-      if ($.inArray(tagValue, this.tags) > -1) {
-        $(this.element).addClass('coveo-error');
+      if (_.indexOf(this.tags, tagValue) > -1) {
+        $$(this.element).addClass('coveo-error');
         return;
       }
       this.tags.push(tagValue);
-      var request: ITaggingRequest = {
+      let request: ITaggingRequest = {
         fieldName: this.options.field,
         fieldValue: tagValue,
         doAdd: true,
         uniqueId: this.result.uniqueId
       };
-      this.queryController.getEndpoint().tagDocument(request)
-        .then(() => {
-          this.tagZone.append(this.buildTagValue(tagValue));
-          this.textBox.val('');
-          $(this.element).removeClass('coveo-error');
-        })
-        .catch(() => {
-          // We do this otherwise it's possible to add the same tag while we wait for the server's response
-          this.tags = _.without(this.tags, _.findWhere(this.tags, tagValue));
-        });
+      this.queryController.getEndpoint().tagDocument(request).then(() => {
+        this.tagZone.appendChild(this.buildTagValue(tagValue));
+        this.textBox.value = '';
+        $$(this.element).removeClass('coveo-error');
+      }).catch(() => {
+        // We do this otherwise it's possible to add the same tag while we wait for the server's response
+        this.tags = _.without(this.tags, _.findWhere(this.tags, tagValue));
+      });
     }
 
     private doAddTag() {
-      var tagValue = Coveo.Utils.trim(this.textBox.val().toLowerCase());
+      let tagValue = Utils.trim(this.textBox.value.toLowerCase());
       this.doAddTagWithValue(tagValue);
     }
   }
-  Initialization.registerAutoCreateComponent(ResultTagging);
-}
->>>>>>> 4775a7f4
+
+  Initialization.registerAutoCreateComponent(ResultTagging);