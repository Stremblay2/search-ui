--- conflicted
+++ resolved
@@ -1,4 +1,3 @@
-<<<<<<< HEAD
 import {IQueryResult} from '../../rest/QueryResult';
 import {Logger} from '../../misc/Logger';
 import {IComponentDefinition, Component} from '../Base/Component';
@@ -113,7 +112,7 @@
    * @param options The options for all component (eg: {Searchbox : {enableSearchAsYouType : true}})
    * @param initSearchInterfaceFunction The function to execute to create the {@link SearchInterface} component. Different init call will create different {@link SearchInterface}.
    */
-  public static initializeFramework(element: HTMLElement, options?: any, initSearchInterfaceFunction?: (...args: any[])=> void) {
+  public static initializeFramework(element: HTMLElement, options?: any, initSearchInterfaceFunction?: (...args: any[]) => void) {
     Assert.exists(element);
 
     if (DeviceUtils.isIE8or9()) {
@@ -144,7 +143,7 @@
     // the class. Also, we add a class that gives the opportunity for an animation
     // to apply at startup, such as a fade-in that comes in by default.
     var elemsHidden = $$(element).findAll('.coveo-hide-until-loaded');
-    _.each(elemsHidden, (e: HTMLElement)=> {
+    _.each(elemsHidden, (e: HTMLElement) => {
       $$(e).removeClass('coveo-hide-until-loaded');
       $$(e).addClass('coveo-show-after-loaded');
     })
@@ -164,7 +163,7 @@
     options = Initialization.resolveDefaultOptions(element, options);
     var searchInterface = new SearchInterface(element, options.SearchInterface, options.Analytics);
     searchInterface.options.originalOptionsObject = options;
-    var initParameters: IInitializationParameters = {options: options, bindings: searchInterface.getBindings()};
+    var initParameters: IInitializationParameters = { options: options, bindings: searchInterface.getBindings() };
     Initialization.automaticallyCreateComponentsInside(element, initParameters);
   }
 
@@ -177,7 +176,7 @@
     options = Initialization.resolveDefaultOptions(element, options);
     var searchInterface = new StandaloneSearchInterface(element, options.StandaloneSearchInterface, options.Analytics);
     searchInterface.options.originalOptionsObject = options;
-    var initParameters: IInitializationParameters = {options: options, bindings: searchInterface.getBindings()};
+    var initParameters: IInitializationParameters = { options: options, bindings: searchInterface.getBindings() };
     Initialization.automaticallyCreateComponentsInside(element, initParameters);
   }
 
@@ -239,7 +238,7 @@
     var result: IQueryResult = undefined;
 
     if (initParameters != undefined) {
-      _.each(<{[key:string]: any}>initParameters.bindings, (value, key)=> {
+      _.each(<{ [key: string]: any }>initParameters.bindings, (value, key) => {
         bindings[key] = value;
       });
       options = initParameters.options;
@@ -311,11 +310,11 @@
     var boxRef = Component.getComponentRef(fromInitTypeToBoxReference);
     if (boxRef) {
       new Logger(element).info('Initializing box of type ' + fromInitTypeToBoxReference);
-      var injectFunction: ()=>any = injectMarkup ? boxRef.getInjection : ()=> {
+      var injectFunction: () => any = injectMarkup ? boxRef.getInjection : () => {
       };
       var box = new boxRef(element, options[fromInitTypeToBoxReference], options.Analytics, injectFunction, options);
       box.options.originalOptionsObject = options;
-      var initParameters: IInitializationParameters = {options: options, bindings: box.getBindings()};
+      var initParameters: IInitializationParameters = { options: options, bindings: box.getBindings() };
       Initialization.automaticallyCreateComponentsInside(element, initParameters);
     } else {
       new Logger(element).error('Trying to initialize box of type : ' + fromInitTypeToBoxReference + ' but not found in code (not compiled)!');
@@ -459,478 +458,10 @@
             optionsToUse = Utils.extendDeep(optionsForElementId, initOptions);
             optionsToUse = Utils.extendDeep(optionsForComponentClass, optionsToUse);
           }
-          var initParamToUse = _.extend({}, initParameters, {options: optionsToUse});
-          Initialization.createComponentOfThisClassOnElement(componentClass['ID'], matchingElement, initParamToUse);
-        }
-      });
-    }
-  }
-}
-=======
-import {IQueryResult} from '../../rest/QueryResult';
-import {Logger} from '../../misc/Logger';
-import {IComponentDefinition, Component, IComponentBindings} from '../Base/Component';
-import {Utils} from '../../utils/Utils';
-import {Assert} from '../../misc/Assert';
-import {DeviceUtils} from '../../utils/DeviceUtils';
-import {$$} from '../../utils/Dom';
-import {InitializationEvents} from '../../events/InitializationEvents';
-import {SearchInterface, StandaloneSearchInterface} from '../SearchInterface/SearchInterface';
-import {QueryController} from '../../controllers/QueryController';
-import {HashUtils} from '../../utils/HashUtils';
-import {QueryStateModel} from '../../models/QueryStateModel';
-import {ComponentStateModel} from '../../models/ComponentStateModel';
-import {ComponentOptionsModel} from '../../models/ComponentOptionsModel';
-import {IAnalyticsNoMeta, AnalyticsActionCauseList} from '../Analytics/AnalyticsActionListMeta';
-import {BaseComponent} from '../Base/BaseComponent';
-import _ = require('underscore');
-
-/**
- * Represent the initialization parameters required to init a new component
- */
-export interface IInitializationParameters {
-  options: any;
-  result?: IQueryResult;
-  bindings: IComponentBindings;
-}
-
-/**
- * The main purpose of this class is to initialize the framework (a.k.a the code executed when calling Coveo.init).<br/>
- * It's also in charge or registering the available components, as well as the method that we expost to the global Coveo scope.<br/>
- * For example, the Coveo.executeQuery function will be registed in this class by the {@link QueryController}.
- */
-export class Initialization {
-  private static logger = new Logger('Initialization');
-  private static autoCreateComponents: { [s: string]: any; } = {};
-  private static namedMethods: { [s: string]: any; } = {};
-
-  /**
-   * Register a new set of options for a given element.<br/>
-   * When the element is eventually initialized as a component, those options will be used / merged to create the final option set to use for this component.<br/>
-   * Note that this function should not normally be called directly, but instead using the global Coveo.options function
-   * @param element
-   * @param options
-   */
-  public static registerDefaultOptions(element: HTMLElement, options: {}): void {
-    var existing = element['CoveoDefaultOptions'] || {};
-    var updated = Utils.extendDeep(existing, options);
-    element['CoveoDefaultOptions'] = updated;
-  }
-
-  public static resolveDefaultOptions(element: HTMLElement, options: {}): {} {
-    var optionsForThisElement = element['CoveoDefaultOptions'];
-
-    var optionsSoFar: {};
-    if (Utils.exists(optionsForThisElement)) {
-      optionsSoFar = Utils.extendDeep(optionsForThisElement, options);
-    } else {
-      optionsSoFar = options;
-    }
-
-    if (element.parentElement) {
-      return Initialization.resolveDefaultOptions(element.parentElement, optionsSoFar);
-    } else {
-      return optionsSoFar;
-    }
-  }
-
-  /**
-   * Register a new Component to be recognized by the framework.<br/>
-   * This essentially mean that when we call Coveo.init, the Initialization class will scan the DOM for known component (which have registed themselves with this call) and create a new component on each element.
-   * @param componentClass
-   */
-  public static registerAutoCreateComponent(componentClass: IComponentDefinition): void {
-    Assert.exists(componentClass);
-    Assert.exists(componentClass.ID);
-    Assert.doesNotExists(Initialization.autoCreateComponents[componentClass.ID]);
-    Assert.doesNotExists(Initialization.namedMethods[componentClass.ID]);
-    Initialization.autoCreateComponents[componentClass.ID] = componentClass;
-  }
-
-  /**
-   * Check if a component is already registed, using it's ID (eg : 'Facet')
-   * @param componentClassId
-   * @returns {boolean}
-   */
-  public static isComponentClassIdRegistered(componentClassId: string): boolean {
-    return Utils.exists(Initialization.autoCreateComponents[componentClassId]);
-  }
-
-  /**
-   * Return the list of all known components (the list of ID for each component)
-   * @returns {string[]}
-   */
-  public static getListOfRegisteredComponents() {
-    return _.keys(Initialization.autoCreateComponents);
-  }
-
-  /**
-   * Return the component class definition, using it's ID (eg : 'CoveoFacet')
-   * @param name
-   * @returns {IComponentDefinition}
-   */
-  public static getRegisteredComponent(name: string) {
-    return Initialization.autoCreateComponents[name];
-  }
-
-  /**
-   * Initialize the framework. Note that this function should not normally be called directly, but instead using a globally registered function (eg: Coveo.init), or {@link Initialization.initSearchInterface} or {@link Initialization.initStandaloneSearchInterface} <br/>
-   * Eg : Coveo.init or Coveo.initSearchbox
-   * @param element The element on which to initialize the interface
-   * @param options The options for all component (eg: {Searchbox : {enableSearchAsYouType : true}})
-   * @param initSearchInterfaceFunction The function to execute to create the {@link SearchInterface} component. Different init call will create different {@link SearchInterface}.
-   */
-  public static initializeFramework(element: HTMLElement, options?: any, initSearchInterfaceFunction?: (...args: any[]) => void) {
-    Assert.exists(element);
-
-    if (DeviceUtils.isIE8or9()) {
-      $$('html').addClass('ie8or9');
-    }
-
-    options = Initialization.resolveDefaultOptions(element, options);
-
-    Initialization.performInitFunctionsOption(options, InitializationEvents.beforeInitialization);
-    $$(element).trigger(InitializationEvents.beforeInitialization);
-
-    initSearchInterfaceFunction(element, options);
-    Initialization.initExternalComponents(element, options);
-
-    Initialization.performInitFunctionsOption(options, InitializationEvents.afterComponentsInitialization);
-    $$(element).trigger(InitializationEvents.afterComponentsInitialization);
-
-    $$(element).trigger(InitializationEvents.restoreHistoryState);
-
-    Initialization.performInitFunctionsOption(options, InitializationEvents.afterInitialization);
-    $$(element).trigger(InitializationEvents.afterInitialization);
-
-    var searchInterface = <SearchInterface>Component.get(element, SearchInterface);
-
-
-    // Elements that have the coveo-hide-until-loaded class are hidden by default.
-    // Now that we're loaded (and before the first query returns), we can remove
-    // the class. Also, we add a class that gives the opportunity for an animation
-    // to apply at startup, such as a fade-in that comes in by default.
-    var elemsHidden = $$(element).findAll('.coveo-hide-until-loaded');
-    _.each(elemsHidden, (e: HTMLElement) => {
-      $$(e).removeClass('coveo-hide-until-loaded');
-      $$(e).addClass('coveo-show-after-loaded');
-    })
-
-    if (searchInterface.options.autoTriggerQuery) {
-      Initialization.logFirstQueryCause(searchInterface);
-      (<QueryController>Component.get(element, QueryController)).executeQuery();
-    }
-  }
-
-  /**
-   * Create a new standard search interface. This is the function executed when calling Coveo.init
-   * @param element
-   * @param options
-   */
-  public static initSearchInterface(element: HTMLElement, options: any = {}) {
-    options = Initialization.resolveDefaultOptions(element, options);
-    var searchInterface = new SearchInterface(element, options.SearchInterface, options.Analytics);
-    searchInterface.options.originalOptionsObject = options;
-    var initParameters: IInitializationParameters = { options: options, bindings: searchInterface.getBindings() };
-    Initialization.automaticallyCreateComponentsInside(element, initParameters);
-  }
-
-  /**
-   * Create a new standalone search interface ( standalone search box ). This is the function executed when calling Coveo.initSearchbox
-   * @param element
-   * @param options
-   */
-  public static initStandaloneSearchInterface(element: HTMLElement, options: any = {}) {
-    options = Initialization.resolveDefaultOptions(element, options);
-    var searchInterface = new StandaloneSearchInterface(element, options.StandaloneSearchInterface, options.Analytics);
-    searchInterface.options.originalOptionsObject = options;
-    var initParameters: IInitializationParameters = { options: options, bindings: searchInterface.getBindings() };
-    Initialization.automaticallyCreateComponentsInside(element, initParameters);
-  }
-
-  /**
-   * Scan the element and all it's children for known component. Initialize every known component found
-   * @param element The element for which to scan it's children
-   * @param initParameters Needed parameters to initialize all the children components
-   * @param ignore An optional list of component ID to ignore and skip when scanning for known components
-   */
-  public static automaticallyCreateComponentsInside(element: HTMLElement, initParameters: IInitializationParameters, ignore?: string[]) {
-    Assert.exists(element);
-
-    var codeToExecute: { (): void }[] = [];
-
-    for (var componentClassId in Initialization.autoCreateComponents) {
-      if (!_.contains(ignore, componentClassId)) {
-        var componentClass = Initialization.autoCreateComponents[componentClassId];
-        var classname = Component.computeCssClassName(componentClass);
-        var elements = $$(element).findAll('.' + classname);
-        if ($$(element).hasClass(classname)) {
-          elements.push(element);
-        }
-        if (elements.length != 0) {
-          // Queue the code that will scan the now resolved selector to after we've
-          // finished evaluating all selectors. This ensures that if a component
-          // constructor adds child components under his tags, those won't get auto-
-          // initialize by this invocation of this method. Components inserting child
-          // components are responsible of invoking this method again if they want
-          // child components to be auto-initialized.
-          //
-          // Explanation: If we don't do that, child components for which selector have
-          // already been evaluated won't be initialized, whereas those that are next
-          // in the list will be.
-          codeToExecute.push(Initialization.createFunctionThatInitializesComponentOnElements(elements, componentClassId, componentClass, initParameters));
-        }
-      }
-    }
-
-    // Now that all selectors are executed, let's really initialize the components.
-    _.each(codeToExecute, (code) => code());
-  }
-
-  /**
-   * Create a new component on the given element
-   * @param componentClassId The ID of the component to initialize (eg : 'CoveoFacet')
-   * @param element The HTMLElement on which to initialize
-   * @param initParameters Needed parameters to initialize the component
-   * @returns {Component}
-   */
-  public static createComponentOfThisClassOnElement(componentClassId: string, element: HTMLElement, initParameters?: IInitializationParameters): Component {
-    Assert.isNonEmptyString(componentClassId);
-    Assert.exists(element);
-
-    var componentClass = Initialization.autoCreateComponents[componentClassId];
-    Assert.exists(componentClass);
-
-    var bindings: IComponentBindings = {};
-    var options = {};
-    var result: IQueryResult = undefined;
-
-    if (initParameters != undefined) {
-      _.each(<{ [key: string]: any }>initParameters.bindings, (value, key) => {
-        bindings[key] = value;
-      });
-      options = initParameters.options;
-      result = initParameters.result;
-    }
-
-    Initialization.logger.trace('Creating component of class ' + componentClassId, element, options);
-    return new componentClass(element, options, bindings, result);
-  }
-
-  /**
-   * Register a new globally available method in the Coveo namespace. (eg: Coveo.init)
-   * @param methodName The method name to register
-   * @param handler The function to execute when the method is called
-   */
-  public static registerNamedMethod(methodName: string, handler: (element: HTMLElement, ...args: any[]) => any) {
-    Assert.isNonEmptyString(methodName);
-    Assert.doesNotExists(Initialization.autoCreateComponents[methodName]);
-    Assert.doesNotExists(Initialization.namedMethods[methodName]);
-    Assert.exists(handler);
-    Initialization.namedMethods[methodName] = handler;
-  }
-
-  /**
-   * Check if the method is already registed
-   * @param methodName
-   * @returns {boolean}
-   */
-  public static isNamedMethodRegistered(methodName: string): boolean {
-    return Utils.exists(Initialization.namedMethods[methodName]);
-  }
-
-  /**
-   * 'Monkey patch' (replace the function with a new one) a given method on a component instance
-   * @param methodName
-   * @param element
-   * @param handler
-   */
-  public static monkeyPatchComponentMethod(methodName: string, element: HTMLElement, handler: (...args: any[]) => any) {
-    Assert.isNonEmptyString(methodName);
-    Assert.exists(handler);
-
-    var componentClass;
-    if (methodName.indexOf('.') > 0) {
-      var splitArg = methodName.split(".");
-      Assert.check(splitArg.length == 2, "Invalid method name, correct syntax is CoveoComponent.methodName.");
-      componentClass = splitArg[0];
-      methodName = <string>splitArg[1];
-    }
-
-    var boundComponent = Component.get(element, componentClass);
-    Assert.exists(boundComponent);
-    Assert.exists(boundComponent[methodName]);
-
-    var originalMethodName = '__' + methodName;
-    if (!Utils.exists(boundComponent[originalMethodName])) {
-      boundComponent[originalMethodName] = boundComponent[methodName];
-    }
-
-    boundComponent[methodName] = handler;
-  }
-
-  public static initBoxInterface(element: HTMLElement, options: any = {}, type: string = 'Standard', injectMarkup: boolean = true) {
-    options = Initialization.resolveDefaultOptions(element, options);
-    var fromInitTypeToBoxReference = 'Box';
-    if (type != 'Standard') {
-      fromInitTypeToBoxReference += 'For' + type;
-    }
-    var boxRef = Component.getComponentRef(fromInitTypeToBoxReference);
-    if (boxRef) {
-      new Logger(element).info('Initializing box of type ' + fromInitTypeToBoxReference);
-      var injectFunction: () => any = injectMarkup ? boxRef.getInjection : () => {
-      };
-      var box = new boxRef(element, options[fromInitTypeToBoxReference], options.Analytics, injectFunction, options);
-      box.options.originalOptionsObject = options;
-      var initParameters: IInitializationParameters = { options: options, bindings: box.getBindings() };
-      Initialization.automaticallyCreateComponentsInside(element, initParameters);
-    } else {
-      new Logger(element).error('Trying to initialize box of type : ' + fromInitTypeToBoxReference + ' but not found in code (not compiled)!');
-      Assert.fail('Cannot initialize unknown type of box');
-    }
-  }
-
-  public static dispatchNamedMethodCall(methodName: string, element: HTMLElement, args: any[]): any {
-    Assert.isNonEmptyString(methodName);
-    Assert.exists(element);
-
-    var namedMethodHandler: (element: HTMLElement, ...args: any[]) => any = Initialization.namedMethods[methodName];
-    Assert.exists(namedMethodHandler);
-
-    Initialization.logger.trace('Dispatching named method call of ' + methodName, element, args);
-    return namedMethodHandler.apply(null, <any[]>[element].concat(args));
-  }
-
-  public static dispatchNamedMethodCallOrComponentCreation(token: string, element: HTMLElement, args: any[]): any {
-    Assert.isNonEmptyString(token);
-    Assert.exists(element);
-
-    if (Initialization.isNamedMethodRegistered(token)) {
-      return Initialization.dispatchNamedMethodCall(token, element, args);
-    } else if (Initialization.isComponentClassIdRegistered(token)) {
-      return Initialization.createComponentOfThisClassOnElement(token, element, args[0]);
-    } else if (Initialization.isThereASingleComponentBoundToThisElement(element)) {
-      return Initialization.dispatchMethodCallOnBoundComponent(token, element, args);
-    } else {
-      Assert.fail('No method or component named ' + token + ' are registered.');
-    }
-  }
-
-  private static isThereASingleComponentBoundToThisElement(element: HTMLElement): boolean {
-    Assert.exists(element);
-    return Utils.exists(Component.get(element));
-  }
-
-  private static dispatchMethodCallOnBoundComponent(methodName: string, element: HTMLElement, args: any[]): any {
-    Assert.isNonEmptyString(methodName);
-    Assert.exists(element);
-
-    var boundComponent = Component.get(element);
-    Assert.exists(boundComponent);
-
-    var method = boundComponent[methodName];
-    if (Utils.exists(method)) {
-      return method.apply(boundComponent, args);
-    } else {
-      Assert.fail('No method named ' + methodName + ' exist on component ' + boundComponent.type);
-    }
-  }
-
-  private static logFirstQueryCause(searchInterface: SearchInterface) {
-    var firstQueryCause = HashUtils.getValue('firstQueryCause', HashUtils.getHash());
-    if (firstQueryCause != null) {
-      var meta = HashUtils.getValue('firstQueryMeta', HashUtils.getHash()) || {};
-      searchInterface.usageAnalytics.logSearchEvent<IAnalyticsNoMeta>(AnalyticsActionCauseList[firstQueryCause], meta);
-    } else {
-      if (Utils.isNonEmptyString(searchInterface.getBindings().queryStateModel.get('q'))) {
-        searchInterface.usageAnalytics.logSearchEvent<IAnalyticsNoMeta>(AnalyticsActionCauseList.searchFromLink, {});
-      } else {
-        searchInterface.usageAnalytics.logSearchEvent<IAnalyticsNoMeta>(AnalyticsActionCauseList.interfaceLoad, {});
-      }
-    }
-  }
-
-  private static performInitFunctionsOption(options, event: string) {
-    if (Utils.exists(options)) {
-      Initialization.performFunctions(options[event]);
-    }
-  }
-
-  private static performPreInitFunctions(options) {
-    if (Utils.exists(options)) {
-      Initialization.performFunctions(options[InitializationEvents.beforeInitialization]);
-    }
-  }
-
-  private static performPostInitFunction(options) {
-    if (Utils.exists(options)) {
-      Initialization.performFunctions(options[InitializationEvents.afterInitialization]);
-    }
-  }
-
-  private static performFunctions(option) {
-    if (Utils.exists(option)) {
-      _.each(option, (func: () => void) => {
-        if (typeof func == 'function') {
-          func()
-        }
-      })
-    }
-  }
-
-  private static initExternalComponents(element: HTMLElement, options?: any) {
-    if (options && options["externalComponents"]) {
-      var searchInterface = <SearchInterface>Component.get(element, SearchInterface);
-      var queryStateModel = <QueryStateModel>Component.get(element, QueryStateModel);
-      var componentStateModel = <ComponentStateModel>Component.get(element, ComponentStateModel);
-      var queryController = <QueryController>Component.get(element, QueryController);
-      var componentOptionsModel = <ComponentOptionsModel>Component.get(element, ComponentOptionsModel);
-      var usageAnalytics = searchInterface.usageAnalytics;
-      Assert.exists(searchInterface);
-      Assert.exists(queryStateModel);
-      Assert.exists(queryController);
-      Assert.exists(componentStateModel);
-      Assert.exists(usageAnalytics);
-      var initParameters: IInitializationParameters = {
-        options: options,
-        bindings: {
-          searchInterface: searchInterface,
-          queryStateModel: queryStateModel,
-          queryController: queryController,
-          usageAnalytics: usageAnalytics,
-          componentStateModel: componentStateModel,
-          componentOptionsModel: componentOptionsModel,
-          root: element
-        }
-      };
-      _.each(options['externalComponents'], (externalComponent: HTMLElement) => {
-        var elementToInstantiate = externalComponent;
-        if (Utils.isHtmlElement(elementToInstantiate)) {
-          Initialization.automaticallyCreateComponentsInside(elementToInstantiate, initParameters);
-        }
-      })
-    }
-  }
-
-  private static createFunctionThatInitializesComponentOnElements(elements: Element[], componentClassId: string, componentClass: BaseComponent, initParameters: IInitializationParameters) {
-    return () => {
-      _.each(elements, (matchingElement: HTMLElement) => {
-        if (Component.get(matchingElement, componentClassId) == null) {
-          // If options were provided, lookup options for this component class and
-          // also for the element id. Merge them and pass those to the factory method.
-          var optionsToUse = undefined;
-          if (Utils.exists(initParameters.options)) {
-            var optionsForComponentClass = initParameters.options[componentClassId];
-            var optionsForElementId = initParameters.options[matchingElement.id];
-            var initOptions = initParameters.options["initOptions"] ? initParameters.options["initOptions"][componentClassId] : {};
-            optionsToUse = Utils.extendDeep(optionsForElementId, initOptions);
-            optionsToUse = Utils.extendDeep(optionsForComponentClass, optionsToUse);
-          }
           var initParamToUse = _.extend({}, initParameters, { options: optionsToUse });
           Initialization.createComponentOfThisClassOnElement(componentClass['ID'], matchingElement, initParamToUse);
         }
       });
     }
   }
-}
->>>>>>> 6e28807a
+}