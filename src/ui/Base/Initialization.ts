--- conflicted
+++ resolved
@@ -725,20 +725,9 @@
 
   public static buildErrorCallback(chunkName: string, resolve: Function) {
     return error => {
-<<<<<<< HEAD
-      LazyInitialization.logger.warn(
-        `Cannot load chunk for ${
-          chunkName
-        }. You may need to configure the paths of the resources using Coveo.configureResourceRoot. Current path is ${
-          __webpack_public_path__
-        }.`,
-        error
-      );
-=======
       LazyInitialization.logger
         .warn(`Cannot load chunk for ${chunkName}. You may need to add the coveo-script class on the script tag that includes the Coveo framework. More details here https://docs.coveo.com/en/295/javascript-search-framework/lazy-versus-eager-component-loading#fixing-code-chunks-loading-path-issues
         ${error}`);
->>>>>>> 9bb3e60b
       resolve(() => {});
     };
   }
