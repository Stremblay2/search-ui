--- conflicted
+++ resolved
@@ -1,4 +1,3 @@
-<<<<<<< HEAD
 /// <reference path="../../controllers/HierarchicalFacetQueryController.ts" />
 /// <reference path="../../controllers/FacetQueryController.ts" />
 /// <reference path="FacetSearch.ts" />
@@ -299,7 +298,7 @@
      * The default value is Computed Field.
      */
     computedFieldCaption: ComponentOptions.buildLocalizedStringOption({
-      defaultValue: l("ComputedField"),
+      defaultValue: l('ComputedField'),
       section: 'ComputedField'
     }),
     /**
@@ -1522,1531 +1521,4 @@
     return info;
   }
 }
-Initialization.registerAutoCreateComponent(Facet);
-=======
-/// <reference path="../../controllers/HierarchicalFacetQueryController.ts" />
-/// <reference path="../../controllers/FacetQueryController.ts" />
-/// <reference path="FacetSearch.ts" />
-/// <reference path="FacetSettings.ts" />
-/// <reference path="FacetSort.ts" />
-/// <reference path="FacetHeader.ts" />
-/// <reference path="BreadcrumbValueElement.ts" />
-/// <reference path="ValueElementRenderer.ts" />
-/// <reference path="FacetSearchParameters.ts" />
-/// <reference path="../HierarchicalFacet/HierarchicalFacet.ts" />
-
-import {Component} from '../Base/Component';
-import {IComponentBindings} from '../Base/ComponentBindings';
-import {FacetValue, FacetValues} from './FacetValues';
-import {ComponentOptions} from '../Base/ComponentOptions';
-import {DeviceUtils} from '../../utils/DeviceUtils';
-import {l} from '../../strings/Strings';
-import {FacetQueryController} from '../../controllers/FacetQueryController';
-import {FacetSearch} from './FacetSearch';
-import {FacetSettings} from './FacetSettings';
-import {FacetSort} from './FacetSort';
-import {FacetValuesList} from './FacetValuesList';
-import {FacetHeader} from './FacetHeader';
-import {FacetUtils} from './FacetUtils';
-import {InitializationEvents} from '../../events/InitializationEvents';
-import {QueryEvents, INewQueryEventArgs, IQuerySuccessEventArgs, IBuildingQueryEventArgs, IDoneBuildingQueryEventArgs} from '../../events/QueryEvents';
-import {Assert} from '../../misc/Assert';
-import {ISearchEndpoint} from '../../rest/SearchEndpointInterface';
-import {$$} from '../../utils/Dom';
-import {IAnalyticsFacetMeta, AnalyticsActionCauseList} from '../Analytics/AnalyticsActionListMeta';
-import {Utils} from '../../utils/Utils';
-import {IIndexFieldValue} from '../../rest/FieldValue';
-import {IPopulateBreadcrumbEventArgs} from '../../events/BreadcrumbEvents';
-import {BreadcrumbValueElement} from './BreadcrumbValueElement';
-import {BreadcrumbValueList} from './BreadcrumbValuesList';
-import {FacetValueElement} from './FacetValueElement';
-import {FacetSearchValuesList} from './FacetSearchValuesList';
-import {Defer} from '../../misc/Defer';
-import {QueryStateModel, IQueryStateIncludedAttribute, IQueryStateExcludedAttribute} from '../../models/QueryStateModel';
-import {ModelEvents, IAttributesChangedEventArg} from '../../models/Model';
-import {OmniboxEvents, IPopulateOmniboxEventArgs} from '../../events/OmniboxEvents';
-import {OmniboxValueElement} from './OmniboxValueElement';
-import {OmniboxValuesList} from './OmniboxValuesList';
-import {IGroupByResult} from '../../rest/GroupByResult';
-import {IGroupByValue} from '../../rest/GroupByValue';
-import {ValueElementRenderer} from './ValueElementRenderer';
-import {FacetSearchParameters} from './FacetSearchParameters';
-import {IOmniboxDataRow} from '../Omnibox/OmniboxInterface';
-import {Initialization} from '../Base/Initialization';
-import {BreadcrumbEvents, IClearBreadcrumbEventArgs} from '../../events/BreadcrumbEvents';
-
-export interface IFacetOptions {
-  title?: string;
-  field?: string;
-  isMultiValueField?: boolean;
-  numberOfValues?: number;
-  pageSize?: number;
-  sortCriteria?: string;
-  availableSorts?: string[];
-  injectionDepth?: number;
-  showIcon?: boolean;
-  useAnd?: boolean;
-  enableCollapse?: boolean;
-  allowTogglingOperator?: boolean;
-  enableMoreLess?: boolean;
-  valueCaption?: any;
-  lookupField?: string;
-  enableFacetSearch?: boolean;
-  facetSearchDelay?: number;
-  facetSearchIgnoreAccents?: boolean;
-  numberOfValuesInFacetSearch?: number;
-  includeInBreadcrumb?: boolean;
-  includeInOmnibox?: boolean;
-  numberOfValuesInOmnibox?: number;
-  numberOfValuesInBreadcrumb?: number;
-  id?: string;
-  computedField?: string;
-  computedFieldOperation?: string;
-  computedFieldFormat?: string;
-  computedFieldCaption?: string;
-  preservePosition?: boolean;
-  scrollContainer?: HTMLElement;
-  paddingContainer?: HTMLElement;
-  customSort?: string[];
-  enableSettings?: boolean;
-  enableSettingsFacetState?: boolean;
-  allowedValues?: string[];
-  headerIcon?: string;
-  valueIcon?: (facetValue: FacetValue) => string;
-  additionalFilter?: string;
-  dependsOn?: string;
-}
-
-/**
- * This component displays a facet of the results for the current query. A facet consists of a list of values for a given field occurring in the results, ordered using a configurable criteria.<br/>
- * The list of values is obtained using a {@link IGroupByRequest} operation performed at the same time as the main query.<br/>
- * The Facet component allows the user to drill down inside results by restricting to certain field values. It also allows filtering out values, and can provide a search box to look for specific values inside larger sets.<br/>
- * It is probably the most complex component in the Coveo UI, and as such allows many different options.
- */
-export class Facet extends Component {
-  static ID = 'Facet';
-  static omniboxIndex = 50;
-
-  /**
-   * The possible options for a facet
-   * @componentOptions
-   */
-  static options: IFacetOptions = {
-    /**
-     * Specifies the title displayed at the top of the facet.<br/>
-     * Default is the localized string for "No Title"
-     */
-    title: ComponentOptions.buildLocalizedStringOption({
-      defaultValue: l('NoTitle'),
-      section: 'Identification',
-      priority: 10
-    }),
-    /**
-     * Specifies the index field whose values will be use in the facet.<br/>
-     * This require the given field to be configured correctly in the index as a facet field.<br/>
-     * This is a required option and cannot be omitted, otherwise the facet component will not work.
-     */
-    field: ComponentOptions.buildFieldOption({ required: true, groupByField: true, section: 'Identification' }),
-    /**
-     * Specifies the css class to change the facet header icon.<br/>
-     * This option is exposed for legacy reason, and the recommendation is to not use this option.
-     */
-    headerIcon: ComponentOptions.buildIconOption(),
-    /**
-     * Specifies a unique identifier for a facet. This identifier will be used to save the facet state in the url hash, for example.<br/>
-     * Optional, since the default will be the {@link Facet.options.field} option.<br/>
-     * If you have two facets with the same field on the same page, you should specify an id for at least one of those two facets.<br/>
-     * That id need to be unique on the page.
-     */
-    id: ComponentOptions.buildStringOption({
-      postProcessing: (value, options: IFacetOptions) => value || options.field
-    }),
-    /**
-     * Specifies if the field is configured in the index as a multi value field (meaning: comma separated values).<br/>
-     * Default value is false
-     */
-    isMultiValueField: ComponentOptions.buildBooleanOption({ defaultValue: false }),
-    /**
-     * Specifies the field whose values will be displayed in the facet.<br/>
-     * This option is exposed for legacy reason, and the recommendation is to not use this option.
-     */
-    lookupField: ComponentOptions.buildFieldOption(),
-    /**
-     * Specifies whether to show the facet settings menu.<br/>
-     * The default value is true.
-     */
-    enableSettings: ComponentOptions.buildBooleanOption({ defaultValue: true, section: 'SettingsMenu', priority: 9 }),
-    /**
-     * Specifies if the save state menu option is available on the facet setting menu.<br/>
-     * Of course {@link Facet.options.enableSettings} needs to be true.<br/>
-     * Default value is false
-     */
-    enableSettingsFacetState: ComponentOptions.buildBooleanOption({ defaultValue: false, depend: 'enableSettings' }),
-    /**
-     * Specifies the sort criteria options you want to be displayed in the facet settings menu.<br/>
-     * Of course {@link Facet.options.enableSettings} needs to be true.<br/>
-     * Possible values are : occurrences, score, alphaAscending, alphaDescending, computedfieldascending, computedfielddescending, custom
-     * The default value is occurrences,score,alphaAscending,alphaDescending.
-     */
-    availableSorts: ComponentOptions.buildListOption({
-      defaultValue: ['occurrences', 'score', 'alphaAscending', 'alphaDescending'],
-      values: ['Occurrences', 'Score', 'AlphaAscending', 'AlphaDescending', 'ComputedFieldAscending', 'ComputedFieldDescending', 'ChiSquare', 'NoSort'],
-      depend: 'enableSettings'
-    }),
-    /**
-     * Specifies the criteria used to sort facet values.<br/>
-     * See {@link IGroupByRequest} for the list of available values.<br/>
-     * The default value is the first value of {@link Facet.options.availableSorts} list, or 'occurrences' if there's none specified.
-     */
-    sortCriteria: ComponentOptions.buildStringOption({ postProcessing: (value, options: IFacetOptions) => value || (options.availableSorts.length > 0 ? options.availableSorts[0] : 'occurrences') }),
-    /**
-     * Specifies a custom order by which facet values are sorted.<br/>
-     * For example, you could use this to specify a logical order for support tickets -> customSort : ["New","Opened","Feedback","Resolved","Feedback"].<br/>
-     */
-    customSort: ComponentOptions.buildListOption({ section: 'Identification' }),
-    /**
-     * Specifies the maximum number of field values that will be displayed by default in the facet, before the user click on "More".<br/>
-     * The default value is 5.
-     */
-    numberOfValues: ComponentOptions.buildNumberOption({ defaultValue: 5, min: 0, section: 'Identification' }),
-    /**
-     * Specifies the injection depth that will be used for the group by operation.<br/>
-     * The injection depth determines how many results are scanned in the index to ensure all potential facet values are listed. Increasing this value enhances the accuracy of the listed values, at the cost of performance.<br/>
-     * The default value is 1000.
-     */
-    injectionDepth: ComponentOptions.buildNumberOption({ defaultValue: 1000, min: 0 }),
-    /**
-     * Specifies whether an icon is displayed next to each facet value.<br/>
-     * This option is exposed for legacy reason, and the recommendation is to not use this option.<br/>
-     * The default value is false.
-     */
-    showIcon: ComponentOptions.buildBooleanOption({ defaultValue: false }),
-    /**
-     * Specifies whether the filter generated when multiple values are selected uses the AND operator, meaning that only documents having all selected values matches the resulting query.<br/>
-     * By default filters are using the OR operator, and the resulting query matches all documents with at least one of the selected values.
-     */
-    useAnd: ComponentOptions.buildBooleanOption({ defaultValue: false }),
-    /**
-     * Specifies whether the user is allowed to toggle between OR and AND mode, using an icon in the top right corner of the facet.<br/>
-     * The default value is false.
-     */
-    allowTogglingOperator: ComponentOptions.buildBooleanOption({ defaultValue: false }),
-    /**
-     * Specifies whether the search box for searching inside the available values will be displayed at the bottom of the facet.<br/>
-     * The default value is true.
-     */
-    enableFacetSearch: ComponentOptions.buildBooleanOption({ defaultValue: true, section: 'FacetSearch', priority: 8 }),
-    /**
-     * Specifies the delay (in milliseconds) before a search is sent to the server when the user starts typing in the facet search box.<br/>
-     * Using a smaller value means that results will arrive faster, but it increases the chances that many of the requests sent to the server get cancelled as the user continues typing in characters.<br/>
-     * Default is 100
-     */
-    facetSearchDelay: ComponentOptions.buildNumberOption({ defaultValue: 100, min: 0, depend: 'enableFacetSearch' }),
-    /**
-     * Specifies if the accents are ignored in the facet search.<br/>
-     * The default value is false
-     */
-    facetSearchIgnoreAccents: ComponentOptions.buildBooleanOption({ defaultValue: false, depend: 'enableFacetSearch' }),
-    /**
-     * Specifies the number of values displayed in the facet search results popup.<br/>
-     * The default value is 15.
-     */
-    numberOfValuesInFacetSearch: ComponentOptions.buildNumberOption({ defaultValue: 15, min: 1 }),
-    /**
-     * Specifies if the facet should push data to the {@link Breadcrumb}.<br/>
-     * The default value is true
-     */
-    includeInBreadcrumb: ComponentOptions.buildBooleanOption({ defaultValue: true }),
-    /**
-     * Specifies the maximum number of values that the facet should display in the {@link Breadcrumb}, before outputting a "See more" button.<br/>
-     * Default is 5 on desktop, 3 on mobile
-     */
-    numberOfValuesInBreadcrumb: ComponentOptions.buildNumberOption({
-      defaultFunction: () => DeviceUtils.isMobileDevice() ? 3 : 5,
-      min: 0,
-      depend: 'includeInBreadcrumb'
-    }),
-    /**
-     * Specifies if the facet should push data to the {@link Omnibox}.<br/>
-     * This option is exposed for legacy reason, and the recommendation is to not use this option.<br/>
-     * It can have a real negative impact on index performance.<br/>
-     * The default value is false.
-     */
-    includeInOmnibox: ComponentOptions.buildBooleanOption({
-      defaultValue: false
-    }),
-    /**
-     * Specifies the number of values to populate the {@link Breadcrumb} with.<br/>
-     * Of course, the {@link Facet.options.includeInOmnibox} option needs to be "true".<br/>
-     * This option is exposed for legacy reason, and the recommendation is to not use this option.<br/>
-     * It can have a real negative impact on index performance.<br/>
-     * The default value is 5 on desktop, 3 on mobile.
-     */
-    numberOfValuesInOmnibox: ComponentOptions.buildNumberOption({
-      defaultFunction: () => DeviceUtils.isMobileDevice() ? 3 : 5,
-      min: 0,
-      depend: 'includeInOmnibox'
-    }),
-    /**
-     * Specifies the name of a field on which an aggregate operation should be executed for all distinct values of the facet's field.<br/>
-     * The result of the operation is displayed along with the number of occurrences for each value.<br/>
-     * You can use this option to compute the sum of a field (like a money amount) for each facet value that is listed.<br/>
-     * Works in conjunction with {@link Facet.options.computedFieldOperation} , {@link Facet.options.computedFieldFormat}, {@link Facet.options.computedFieldCaption}
-     */
-    computedField: ComponentOptions.buildFieldOption({ section: 'ComputedField', priority: 7 }),
-    /**
-     * Specifies the type of aggregate operation to use on the {@link Facet.options.computedField}.<br/>
-     * The available values are:
-     * <ul>
-     *   <li>sum - Computes the sum of the computed field values.</li>
-     *   <li>average - Computes the average of the computed field values.</li>
-     *   <li>minimum - Finds the minimum value of the computed field values.</li>
-     *   <li>maximum - Finds the maximum value of the computed field values.</li>
-     * </ul><br/>
-     * The default value is sum.
-     */
-    computedFieldOperation: ComponentOptions.buildStringOption({ defaultValue: 'sum', section: 'ComputedField' }),
-    /**
-     * Specifies how to format the values resulting from a {@link Facet.options.computedFieldOperation}.<br/>
-     * The formats available are defined by the Globalize library. The most common used formats are:
-     * <ul>
-     *   <li>c0 - Formats the value as a currency.</li>
-     *   <li>n0 - Formats the value as an integer.</li>
-     *   <li>n2 - Formats the value as a floating point with 2 decimal digits.</li>
-     * </ul>
-     * See : <a href='https://github.com/klaaspieter/jquery-global#globalizeformat-value-format-culture-'>Globalize</a> for more informations.<br/>
-     * Default value is 'c0
-     */
-    computedFieldFormat: ComponentOptions.buildStringOption({ defaultValue: 'c0', section: 'ComputedField' }),
-    /**
-     * Specifies what will be the caption of the {@link Facet.options.computedField} in the settings menu for sort.<br/>
-     * For example, the value Money will be displayed as Money Ascending for computed field ascending.<br/>
-     * The default value is Computed Field.
-     */
-    computedFieldCaption: ComponentOptions.buildLocalizedStringOption({
-      defaultValue: l('ComputedField'),
-      section: 'ComputedField'
-    }),
-    /**
-     * Specifies whether the facet should remain stable in its current position in the viewport while the mouse is over it.<br/>
-     * Whenever values are selected in a facet, a new query is automatically performed. This new query might cause other elements in the page to be resized (typically other facets above the one being used).<br/>
-     * When this option is enabled, the facet will adjust the scroll amount of the page to ensure that it does not move relative to the mouse when the results are updated.<br/>
-     * In some cases, the facet will also add margin to the scrollContainer, if scrolling alone is not enough to preserve position.<br/>
-     * This is the option that will add a div 'coveo-topSpace' / 'coveo-bottomSpace` around the facet container.
-     * The default value is true.
-     */
-    preservePosition: ComponentOptions.buildBooleanOption({ defaultValue: true }),
-    /**
-     * Specifies the parent container of the facets.<br/>
-     * Used for the {@link Facet.options.preservePosition}.<br/>
-     * The default value is element.parentElement.
-     */
-    paddingContainer: ComponentOptions.buildSelectorOption({ defaultFunction: (element) => element.parentElement }),
-    /**
-     * Specifies the HTML element (through a CSS selector) whose scroll amount the facet should adjust to preserve its position {@link Facet.options.preservePosition} when results are updated.<br/>
-     * The default value is document.body.
-     */
-    scrollContainer: ComponentOptions.buildSelectorOption({ defaultFunction: (element) => document.body }),
-    /**
-     * Specifies if the more/less button is enabled.<br/>
-     * The default value is true.
-     */
-    enableMoreLess: ComponentOptions.buildBooleanOption({ defaultValue: true }),
-    /**
-     * Specifies the number of additional results to fetch when clicking on "More" in the facet search.<br/>
-     * The default value is 10.
-     */
-    pageSize: ComponentOptions.buildNumberOption({ defaultValue: 10, min: 1, depend: 'enableMoreLess' }),
-    /**
-     * Specifies if the facet is collapsible.<br/>
-     * The default value is true.
-     */
-    enableCollapse: ComponentOptions.buildBooleanOption({ defaultValue: true, depend: 'enableSettings' }),
-    /**
-     * Specifies an explicit list of allowedValues in the {@link IGroupByRequest}.<br/>
-     * This will whitelist the facet content to some specific values.<br/>
-     * Example  ["File", "People"].
-     */
-    allowedValues: ComponentOptions.buildListOption(),
-    /**
-     * Specifies an additional query expression (query override) to add to each group by that this facet performs.<br/>
-     * See : {@link IGroupByRequest}.<br/>
-     * Example : @date>=2014/01/01
-     */
-    additionalFilter: ComponentOptions.buildStringOption(),
-    /**
-     * Specifies that the facet appears only when a value is selected in its "parent" facet.<br/>
-     * To specify the parent facet, use it's {@link Facet.options.id}. Remember that be default, the id of a facet is it's {@link Facet.options.field}.<br/>
-     * Example -> dependsOn : @parentfacetField
-     */
-    dependsOn: ComponentOptions.buildStringOption()
-  }
-
-  public facetQueryController: FacetQueryController;
-  public keepDisplayedValuesNextTime: boolean = false;
-  public values = new FacetValues();
-  public currentPage: number = 0;
-  public numberOfValues: number;
-  public firstQuery = true;
-  public operatorAttributeId: string;
-
-  /**
-   * Render and handle the facet search part of the component
-   */
-  public facetSearch: FacetSearch;
-  /**
-   * Render and handle the facet settings part of the component
-   */
-  public facetSettings: FacetSettings;
-  public facetSort: FacetSort;
-  public facetValuesList: FacetValuesList;
-  public facetHeader: FacetHeader;
-
-  protected omniboxZIndex;
-  protected moreElement: HTMLElement;
-  protected lessElement: HTMLElement;
-
-  private headerElement: HTMLElement;
-  private footerElement: HTMLElement;
-  private canFetchMore: boolean = true;
-  private nbAvailableValues: number;
-
-  private showingWaitAnimation = false;
-  private pinnedViewportPosition: number;
-  private pinnedTopSpace: HTMLElement;
-  private pinnedBottomSpace: HTMLElement;
-
-  private componentStateId: string;
-  private includedAttributeId: string;
-  private excludedAttributeId: string;
-  private lookupValueAttributeId: string;
-  private listenToQueryStateChange = true;
-
-  private resize: (...args: any[]) => void;
-
-  /**
-   * Create a new Facet component, bind multiple query events as well
-   * @param element
-   * @param options
-   * @param bindings
-   * @param facetClassId The id to use for this facet (as Facet inherited from by other component (eg : {@link FacetRange}). Default is "Facet"
-   */
-  constructor(public element: HTMLElement, public options: IFacetOptions, bindings?: IComponentBindings, facetClassId: string = Facet.ID) {
-    super(element, facetClassId, bindings);
-
-    this.options = ComponentOptions.initComponentOptions(element, Facet, options);
-
-    if (this.options.valueCaption != null) {
-      this.options.availableSorts = _.filter(this.options.availableSorts, (sort: string) => !/^alpha.*$/.test(sort));
-    }
-
-    // Serves as a way to render facet in the omnibox in the order in which they are instantiated
-    this.omniboxZIndex = Facet.omniboxIndex;
-    Facet.omniboxIndex--;
-
-    this.checkForComputedFieldAndSort();
-    this.checkForValueCaptionType();
-    this.checkForCustomSort();
-    this.initFacetQueryController();
-    this.initQueryEvents();
-    this.initQueryStateEvents();
-    this.initComponentStateEvents();
-    this.initOmniboxEvents();
-    this.initBreadCrumbEvents();
-    this.updateNumberOfValues();
-
-    this.resize = () => {
-      if (!this.disabled) {
-        FacetUtils.clipCaptionsToAvoidOverflowingTheirContainer(this);
-      }
-    };
-    window.addEventListener('resize', this.resize);
-    this.bind.onRootElement(InitializationEvents.nuke, () => this.handleNuke());
-
-    this.bind.oneRootElement(QueryEvents.querySuccess, () => {
-      this.firstQuery = false;
-    })
-  }
-
-  public createDom() {
-    this.initBottomAndTopSpacer();
-    this.buildFacetContent();
-    this.updateAppearanceDependingOnState();
-    // After the facet has been created (and before the first query is applied)
-    // Try to load a state from the setting, if it's available
-    // Execute only _.once (only the first query, or the first time the user switch to a tab that contains a newly set of active facet)
-    if (this.facetSettings && this.options.enableSettingsFacetState) {
-      var loadOnce = <(args: INewQueryEventArgs) => any>_.once(() => {
-        this.facetSettings.loadSavedState.apply(this.facetSettings);
-      });
-      this.bind.onRootElement(QueryEvents.newQuery, loadOnce);
-    }
-  }
-
-  /**
-   * Select a single value.<br/>
-   * Does not trigger a query automatically.
-   * @param value Can be a {@link FacetValue} or a string -> eg: selectValue('foobar') or selectValue(new FacetValue('foobar'));
-   */
-  public selectValue(value: FacetValue): void;
-  public selectValue(value: string): void;
-  public selectValue(value: any): void {
-    Assert.exists(value);
-    this.ensureDom();
-    this.logger.info('Selecting facet value', this.facetValuesList.select(value));
-    this.facetValueHasChanged();
-  }
-
-  /**
-   * Select multiple values.<br/>
-   * Does not trigger a query automatically.
-   * @param values Can be an array of {@link FacetValue} or array of string
-   */
-  public selectMultipleValues(values: FacetValue[]): void;
-  public selectMultipleValues(values: string[]): void;
-  public selectMultipleValues(values: any[]): void {
-    Assert.exists(values);
-    this.ensureDom();
-    _.each(values, (value) => {
-      this.logger.info('Selecting facet value', this.facetValuesList.select(value));
-    });
-    this.facetValueHasChanged();
-  }
-
-  /**
-   * Deselect a single value.<br/>
-   * Does not trigger a query automatically.
-   * @param value Can be a {@link FacetValue} or a string
-   */
-  public deselectValue(value: FacetValue): void;
-  public deselectValue(value: string): void;
-  public deselectValue(value: any): void {
-    Assert.exists(value);
-    this.ensureDom();
-    this.logger.info('Deselecting facet value', this.facetValuesList.unselect(value));
-    this.facetValueHasChanged();
-  }
-
-  /**
-   * Deselect multiple value.<br/>
-   * Does not trigger a query automatically.
-   * @param values Can be an array of {@link FacetValue} or array of string
-   */
-  public deselectMultipleValues(values: FacetValue[]): void
-  public deselectMultipleValues(values: string[]): void
-  public deselectMultipleValues(values: any[]): void {
-    Assert.exists(values);
-    this.ensureDom();
-    _.each(values, (value) => {
-      this.logger.info('Deselecting facet value', this.facetValuesList.unselect(value));
-    });
-    this.facetValueHasChanged();
-  }
-
-  /**
-   * Exclude a single value.<br/>
-   * Does not trigger a query automatically.
-   * @param value Can be a {@link FacetValue} or a string
-   */
-  public excludeValue(value: FacetValue): void;
-  public excludeValue(value: string): void;
-  public excludeValue(value: any): void {
-    Assert.exists(value);
-    this.ensureDom();
-    this.logger.info('Excluding facet value', this.facetValuesList.exclude(value));
-    this.facetValueHasChanged();
-  }
-
-  /**
-   * Exclude multiple values.<br/>
-   * Does not trigger a query automatically.
-   * @param values Can be an array of {@link FacetValue} or array of string
-   */
-  public excludeMultipleValues(values: FacetValue[]): void;
-  public excludeMultipleValues(values: string[]): void;
-  public excludeMultipleValues(values: any[]): void {
-    Assert.exists(values);
-    this.ensureDom();
-    _.each(values, (value) => {
-      this.logger.info('Excluding facet value', this.facetValuesList.exclude(value));
-    })
-    this.facetValueHasChanged();
-  }
-
-  /**
-   * Unexclude a single value.<br/>
-   * Does not trigger a query automatically.
-   * @param value Can be a {@link FacetValue} or a string
-   */
-  public unexcludeValue(value: FacetValue): void;
-  public unexcludeValue(value: string): void;
-  public unexcludeValue(value: any): void {
-    Assert.exists(value);
-    this.ensureDom();
-    this.logger.info('Unexcluding facet value', this.facetValuesList.unExclude(value));
-    this.facetValueHasChanged();
-  }
-
-  /**
-   * Unexclude multiple values.<br/>
-   * Does not trigger a query automatically.
-   * @param values Can be an array of {@link FacetValue} or array of string
-   */
-  public unexcludeMultipleValues(values: FacetValue[]): void;
-  public unexcludeMultipleValues(values: string[]): void;
-  public unexcludeMultipleValues(values: any[]): void {
-    Assert.exists(values);
-    this.ensureDom();
-    _.each(values, (value) => {
-      this.logger.info('Unexcluding facet value', this.facetValuesList.unExclude(value));
-    })
-    this.facetValueHasChanged();
-  }
-
-  /**
-   * Toggle the selection state of a single value (select if not already selected, unselect if already selected).<br/>
-   * Does not trigger a query automatically.
-   * @param value Can be a {@link FacetValue} or a string
-   */
-  public toggleSelectValue(value: FacetValue): void;
-  public toggleSelectValue(value: string): void;
-  public toggleSelectValue(value: any): void {
-    Assert.exists(value);
-    this.ensureDom();
-    this.logger.info('Toggle select facet value', this.facetValuesList.toggleSelect(value));
-    this.facetValueHasChanged();
-  }
-
-  /**
-   * Toggle the exclusion state of a single value (exclude if not already excluded, unexclude if already excluded).<br/>
-   * Does not trigger a query automatically.
-   * @param value Can be a {@link FacetValue} or a string
-   */
-  public toggleExcludeValue(value: FacetValue): void;
-  public toggleExcludeValue(value: string): void;
-  public toggleExcludeValue(value: any): void {
-    Assert.exists(value);
-    this.ensureDom();
-    this.logger.info('Toggle exclude facet value', this.facetValuesList.toggleExclude(value));
-    this.facetValueHasChanged();
-  }
-
-  /**
-   * Return the currently displayed values, as an array of string
-   * @returns {any[]}
-   */
-  public getDisplayedValues(): string[] {
-    return _.pluck(this.getDisplayedFacetValues(), 'value')
-  }
-
-  /**
-   * Return the currently displayed values, as an array of {@link FacetValue}
-   * @returns {T[]}
-   */
-  public getDisplayedFacetValues(): FacetValue[] {
-    this.ensureDom();
-    return this.facetValuesList.getAllFacetValue();
-  }
-
-  /**
-   * Return the currently selected values, as an array of string
-   * @returns {TResult[]}
-   */
-  public getSelectedValues(): string[] {
-    this.ensureDom();
-    return _.map(this.values.getSelected(), (value: FacetValue) => value.value);
-  }
-
-  /**
-   * Return the currently excluded values, as an array of string
-   * @returns {TResult[]}
-   */
-  public getExcludedValues(): string[] {
-    this.ensureDom();
-    return _.map(this.values.getExcluded(), (value: FacetValue) => value.value);
-  }
-
-  /**
-   * Reset the facet. This means unselect all values, unexclude all values, and redraw.
-   */
-  public reset(): void {
-    this.ensureDom();
-    this.values.reset();
-    this.rebuildValueElements();
-    this.updateAppearanceDependingOnState();
-    this.updateQueryStateModel();
-  }
-
-  /**
-   * Switch the facet to AND mode : {@link Facet.options.useAnd}
-   */
-  public switchToAnd(): void {
-    this.ensureDom();
-    this.logger.info('Switching to AND');
-    this.facetHeader.switchToAnd();
-  }
-
-  /**
-   * Switch the facet to OR mode : {@link Facet.options.useAnd}
-   */
-  public switchToOr(): void {
-    this.ensureDom();
-    this.logger.info('Switching to OR');
-    this.facetHeader.switchToOr();
-  }
-
-  /**
-   * Return the endpoint for the facet
-   * @returns {SearchEndpointInterface|ISearchEndpoint}
-   */
-  public getEndpoint(): ISearchEndpoint {
-    return this.queryController.getEndpoint();
-  }
-
-  /**
-   * Change the sort parameter for the facet.<br/>
-   * See : {@link Facet.options.availableSorts} the list of possible value.<br/>
-   * Trigger a new query
-   * @param criteria
-   */
-  public updateSort(criteria: string): void {
-    this.ensureDom();
-    if (this.options.sortCriteria != criteria) {
-      this.options.sortCriteria = criteria;
-      this.triggerNewQuery();
-    }
-  }
-
-  public unfadeInactiveValuesInMainList(): void {
-    $$(this.element).removeClass('coveo-facet-fade');
-  }
-
-  public fadeInactiveValuesInMainList(delay: number): void {
-    $$(this.element).addClass('coveo-facet-fade');
-  }
-
-  /**
-   * Show a waiting animation in the facet header (a spinner)
-   */
-  public showWaitingAnimation() {
-    this.ensureDom();
-    if (!this.showingWaitAnimation) {
-      // in old design : icon before the facet title needs to be hidden to show animation
-      // new design : no need to hide this icon since it's not there
-      if (!this.searchInterface.isNewDesign()) {
-        $$(this.headerElement).find('.coveo-icon').style.display = 'none';
-      }
-      $$(this.headerElement).find('.coveo-facet-header-wait-animation').style.display = '';
-      this.showingWaitAnimation = true;
-    }
-  }
-
-  /**
-   * Hide the waiting animation in the facet header (a spinner)
-   */
-  public hideWaitingAnimation(): void {
-    this.ensureDom();
-    if (this.showingWaitAnimation) {
-      $$(this.headerElement).find('.coveo-icon').style.display = '';
-      $$(this.headerElement).find('.coveo-facet-header-wait-animation').style.display = 'none';
-      this.showingWaitAnimation = false;
-    }
-  }
-
-  public processFacetSearchAllResultsSelected(facetValues: FacetValue[]): void {
-    var valuesForAnalytics = []
-    _.each(facetValues, (facetValue) => {
-      this.ensureFacetValueIsInList(facetValue)
-      valuesForAnalytics.push(facetValue.value);
-    });
-    // Calculate the correct number of values from the current selected/excluded values (those will stay no matter what next rendering)
-    // add the new one that will be selected (and are not already selected in the facet)
-    // The minimum number of values is the number of values set in the option
-    var valuesThatStays = this.values.getSelected().concat(this.values.getExcluded());
-    this.numberOfValues = valuesThatStays.length + _.difference(valuesThatStays, facetValues).length;
-    this.numberOfValues = Math.max(this.numberOfValues, this.options.numberOfValues);
-    // Then, we set current page as the last "full" page (math.floor)
-    // This is so there is no additional values displayed requested to fill the current page
-    // Also, when the user hit more, it will request the current page and fill it with more values
-    this.currentPage = Math.floor((this.numberOfValues - this.options.numberOfValues) / this.options.pageSize);
-
-    this.updateQueryStateModel();
-    this.triggerNewQuery(() => this.usageAnalytics.logSearchEvent<IAnalyticsFacetMeta>(AnalyticsActionCauseList.facetSelectAll, {
-      facetId: this.options.id,
-      facetTitle: this.options.title
-    }));
-  }
-
-  public pinFacetPosition() {
-    this.pinnedViewportPosition = this.element.getBoundingClientRect().top;
-  }
-
-  /**
-   * Return the configured caption for the given {@link FacetValue} or {
-   * @param facetValue
-   */
-  public getValueCaption(facetValue: IIndexFieldValue): string;
-  public getValueCaption(facetValue: FacetValue): string;
-  public getValueCaption(facetValue: any): string {
-    Assert.exists(facetValue);
-    var lookupValue = facetValue.lookupValue || facetValue.value;
-    var ret = lookupValue;
-    ret = FacetUtils.tryToGetTranslatedCaption(this.options.field, lookupValue);
-
-    if (Utils.exists(this.options.valueCaption)) {
-      if (typeof this.options.valueCaption == 'object') {
-        ret = this.options.valueCaption[lookupValue] || ret;
-      }
-      if (typeof this.options.valueCaption == 'function') {
-        this.values.get(lookupValue)
-        ret = this.options.valueCaption.call(this, this.facetValuesList.get(lookupValue).facetValue)
-      }
-    }
-    return ret;
-  }
-
-  /**
-   * Show the next page of results in the facet.<br/>
-   * Trigger a query if needed, or display the already available values
-   */
-  public showMore() {
-    this.currentPage++;
-    this.updateNumberOfValues();
-    if (this.nbAvailableValues >= this.numberOfValues || !this.canFetchMore) {
-      this.rebuildValueElements();
-    } else {
-      this.triggerMoreQuery();
-    }
-  }
-
-  /**
-   * Show less element in the facet (up to the original number of values)
-   */
-  public showLess() {
-    $$(this.lessElement).hide();
-    this.currentPage = 0;
-    this.updateNumberOfValues();
-    $$(this.moreElement).addClass('coveo-active');
-    this.values.sortValuesDependingOnStatus(this.numberOfValues);
-    this.rebuildValueElements();
-  }
-
-  public triggerNewQuery(beforeExecuteQuery?: () => void) {
-    if (!beforeExecuteQuery) {
-      this.queryController.executeQuery({ ignoreWarningSearchEvent: true })
-    } else {
-      this.queryController.executeQuery({ beforeExecuteQuery: beforeExecuteQuery });
-    }
-    this.showWaitingAnimation();
-  }
-
-  protected handleDeferredQuerySuccess(data: IQuerySuccessEventArgs) {
-    Assert.exists(data);
-    this.unfadeInactiveValuesInMainList();
-    this.hideWaitingAnimation();
-    this.updateVisibilityBasedOnDependsOn();
-    var groupByResult = data.results.groupByResults[this.facetQueryController.lastGroupByRequestIndex];
-    this.facetQueryController.lastGroupByResult = groupByResult;
-    if (!groupByResult) {
-      this.keepDisplayedValuesNextTime = false;
-    }
-    this.processNewGroupByResults(groupByResult);
-  }
-
-  protected handlePopulateBreadcrumb(args: IPopulateBreadcrumbEventArgs) {
-    Assert.exists(args);
-
-    if (this.values.hasSelectedOrExcludedValues()) {
-      var element = new BreadcrumbValueList(this, this.values.getSelected().concat(this.values.getExcluded()), BreadcrumbValueElement).build();
-      args.breadcrumbs.push({
-        element: element
-      });
-    }
-  }
-
-  protected initFacetQueryController() {
-    this.facetQueryController = new FacetQueryController(this);
-  }
-
-  protected initFacetValuesList() {
-    this.facetValuesList = new FacetValuesList(this, FacetValueElement);
-    this.element.appendChild(this.facetValuesList.build());
-  }
-
-  protected initFacetSearch() {
-    this.facetSearch = new FacetSearch(this, FacetSearchValuesList);
-    this.element.appendChild(this.facetSearch.build());
-  }
-
-  protected facetValueHasChanged() {
-    this.updateQueryStateModel();
-    this.rebuildValueElements();
-    Defer.defer(() => {
-      this.updateAppearanceDependingOnState();
-    });
-  }
-
-  protected updateAppearanceDependingOnState() {
-    $$(this.element).toggleClass('coveo-active', this.values.hasSelectedOrExcludedValues());
-    $$(this.element).toggleClass('coveo-facet-empty', !this.isAnyValueCurrentlyDisplayed());
-    $$(this.facetHeader.eraserElement).toggle(this.values.hasSelectedOrExcludedValues());
-  }
-
-  protected initQueryEvents() {
-    this.bind.onRootElement(QueryEvents.duringQuery, () => this.handleDuringQuery());
-    this.bind.onRootElement(QueryEvents.buildingQuery, (args: IBuildingQueryEventArgs) => this.handleBuildingQuery(args));
-    this.bind.onRootElement(QueryEvents.doneBuildingQuery, (args: IDoneBuildingQueryEventArgs) => this.handleDoneBuildingQuery(args));
-    this.bind.onRootElement(QueryEvents.deferredQuerySuccess, (args: IQuerySuccessEventArgs) => this.handleDeferredQuerySuccess(args))
-  }
-
-  protected initQueryStateEvents() {
-    this.includedAttributeId = QueryStateModel.getFacetId(this.options.id);
-    this.excludedAttributeId = QueryStateModel.getFacetId(this.options.id, false);
-    this.operatorAttributeId = QueryStateModel.getFacetOperator(this.options.id);
-    this.lookupValueAttributeId = QueryStateModel.getFacetLookupValue(this.options.id);
-
-    this.queryStateModel.registerNewAttribute(this.includedAttributeId, []);
-    this.queryStateModel.registerNewAttribute(this.excludedAttributeId, []);
-    this.queryStateModel.registerNewAttribute(this.operatorAttributeId, '');
-    this.queryStateModel.registerNewAttribute(this.lookupValueAttributeId, {});
-
-    this.bind.onQueryState(ModelEvents.CHANGE, undefined, (args: IAttributesChangedEventArg) => this.handleQueryStateChanged(args));
-  }
-
-  protected initComponentStateEvents() {
-    this.componentStateId = QueryStateModel.getFacetId(this.options.id);
-    this.componentStateModel.registerComponent(this.componentStateId, this);
-  }
-
-  protected initOmniboxEvents() {
-    if (this.options.includeInOmnibox) {
-      this.bind.onRootElement(OmniboxEvents.populateOmnibox, (args: IPopulateOmniboxEventArgs) => this.handlePopulateOmnibox(args));
-    }
-  }
-
-  protected initBreadCrumbEvents() {
-    if (this.options.includeInBreadcrumb) {
-      this.bind.onRootElement(BreadcrumbEvents.populateBreadcrumb, (args: IPopulateBreadcrumbEventArgs) => this.handlePopulateBreadcrumb(args));
-      this.bind.onRootElement(BreadcrumbEvents.clearBreadcrumb, (args: IClearBreadcrumbEventArgs) => this.handleClearBreadcrumb())
-    }
-  }
-
-  protected handleOmniboxWithStaticValue(eventArg: IPopulateOmniboxEventArgs) {
-    var regex = new RegExp('^' + eventArg.completeQueryExpression.regex.source, 'i');
-    var valueToSearch = eventArg.completeQueryExpression.word;
-    var match = _.first(_.filter(this.getDisplayedValues(), (displayedValue: string) => {
-      var value = this.getValueCaption(this.facetValuesList.get(displayedValue).facetValue);
-      return regex.test(value);
-    }), this.options.numberOfValuesInOmnibox)
-    var facetValues = _.map(match, (gotAMatch: string) => {
-      return this.facetValuesList.get(gotAMatch).facetValue
-    });
-    var element = new OmniboxValuesList(this, facetValues, eventArg, OmniboxValueElement).build();
-    eventArg.rows.push({
-      element: element,
-      zIndex: this.omniboxZIndex
-    })
-  }
-
-  protected processNewGroupByResults(groupByResult: IGroupByResult) {
-    this.logger.trace('Displaying group by results', groupByResult);
-    if (groupByResult != undefined && groupByResult.values != undefined) {
-      this.nbAvailableValues = groupByResult.values.length;
-    }
-    var newFacetValues = new FacetValues(groupByResult);
-    this.updateValues(newFacetValues);
-    this.canFetchMore = this.numberOfValues < this.nbAvailableValues;
-
-    if (this.values.hasSelectedOrExcludedValues() && !this.options.useAnd && this.options.isMultiValueField) {
-      this.triggerUpdateDeltaQuery(_.filter(this.values.getAll(), (facetValue: FacetValue) => {
-        return !facetValue.selected && !facetValue.excluded;
-      }));
-    } else if (this.values.getSelected().length > 0 && !this.options.useAnd) {
-      this.values.updateDeltaWithFilteredFacetValues(new FacetValues());
-    }
-    if (!this.values.hasSelectedOrExcludedValues() || this.options.useAnd || !this.options.isMultiValueField) {
-      this.rebuildValueElements();
-      this.updateAppearanceDependingOnState();
-      this.ensurePinnedFacetHasntMoved();
-    }
-    this.keepDisplayedValuesNextTime = false;
-  }
-
-  protected updateQueryStateModel() {
-    this.listenToQueryStateChange = false;
-    this.updateExcludedQueryStateModel();
-    this.updateIncludedQueryStateModel();
-    this.facetHeader.updateOperatorQueryStateModel();
-    this.updateLookupValueQueryStateModel();
-    this.listenToQueryStateChange = true;
-  }
-
-  protected rebuildValueElements() {
-    this.updateNumberOfValues();
-    this.facetValuesList.rebuild(this.numberOfValues);
-    if (this.shouldRenderMoreLess()) {
-      this.updateMoreLess();
-      if (this.shouldRenderFacetSearch() && this.searchInterface.isNewDesign()) {
-        this.updateSearchInNewDesign(this.nbAvailableValues > this.numberOfValues);
-      }
-    } else if (this.shouldRenderFacetSearch() && this.searchInterface.isNewDesign()) {
-      this.updateSearchInNewDesign();
-    }
-  }
-
-  protected updateSearchInNewDesign(moreValuesAvailable = true) {
-    if (this.searchInterface.isNewDesign() && moreValuesAvailable) {
-      var renderer = new ValueElementRenderer(this, FacetValue.create(l('Search')));
-      var built = renderer.build().withNo([renderer.excludeIcon, renderer.icon]);
-      $$(built.listElement).addClass('coveo-facet-search-button');
-
-      // Mobile do not like label. Use click event
-      if (DeviceUtils.isMobileDevice()) {
-        $$(built.label).on('click', (e: Event) => {
-          if (built.checkbox.getAttribute('checked')) {
-            built.checkbox.removeAttribute('checked');
-          } else {
-            built.checkbox.setAttribute('checked', 'checked');
-          }
-          $$(built.checkbox).trigger('change');
-          e.stopPropagation();
-          e.preventDefault();
-        })
-      }
-
-      $$(built.checkbox).on('change', () => {
-        $$(this.element).addClass('coveo-facet-searching');
-        this.facetSearch.focus();
-      })
-      this.facetValuesList.valueContainer.appendChild(built.listElement);
-    }
-  }
-
-  protected updateMoreLess() {
-    var lessElementIsShown = this.getMinimumNumberOfValuesToDisplay() < this.numberOfValues;
-    var moreValuesAvailable = this.nbAvailableValues > this.numberOfValues;
-    if (lessElementIsShown) {
-      $$(this.lessElement).show();
-    } else {
-      $$(this.lessElement).hide();
-    }
-
-    if (moreValuesAvailable) {
-      $$(this.moreElement).addClass('coveo-active');
-    } else {
-      $$(this.moreElement).removeClass('coveo-active');
-    }
-
-    if (lessElementIsShown || moreValuesAvailable) {
-      $$(this.footerElement).removeClass('coveo-facet-empty');
-    } else {
-      $$(this.footerElement).addClass('coveo-facet-empty');
-    }
-
-  }
-
-  protected handleClickMore(): void {
-    this.showMore();
-  }
-
-  protected handleClickLess() {
-    this.showLess();
-  }
-
-  private handleNuke() {
-    window.removeEventListener('resize', this.resize);
-  }
-
-  private checkForComputedFieldAndSort() {
-    if (this.options.sortCriteria.toLowerCase().indexOf('computedfield') != -1 && Utils.isNullOrUndefined(this.options.computedField)) {
-      this.logger.warn('Sort criteria is specified as ComputedField, but the facet uses no computed field. Facet will always be empty !', this);
-    }
-  }
-
-  private checkForValueCaptionType() {
-    if (this.options.valueCaption && typeof this.options.valueCaption == 'function') {
-      this.options.enableFacetSearch = false;
-      this.options.includeInOmnibox = false;
-      this.logger.warn('Using a function as valueCaption is now deprecated. Use a json key value pair instead. Facet search and omnibox has been disabled for this facet', this);
-    }
-  }
-
-  private checkForCustomSort() {
-    if (this.options.customSort != undefined && !_.contains(this.options.availableSorts, 'custom')) {
-      this.options.availableSorts.unshift('custom');
-    }
-    if (this.options.availableSorts[0] == 'custom') {
-      this.options.sortCriteria = 'nosort';
-    }
-  }
-
-  private initBottomAndTopSpacer() {
-    var bottomSpace = $$(this.options.paddingContainer).find('.coveo-bottomSpace');
-    var topSpace = $$(this.options.paddingContainer).find('.coveo-topSpace');
-    if (this.options.preservePosition) {
-      $$(this.options.paddingContainer).on('mouseleave', () => this.unpinFacetPosition());
-
-      this.pinnedTopSpace = topSpace;
-      this.pinnedBottomSpace = bottomSpace;
-
-      if (!this.pinnedTopSpace) {
-        this.pinnedTopSpace = document.createElement('div');
-        $$(this.pinnedTopSpace).addClass('coveo-topSpace');
-        $$(this.pinnedTopSpace).insertBefore(<HTMLElement>this.options.paddingContainer.firstChild);
-      }
-      if (!this.pinnedBottomSpace) {
-        this.pinnedBottomSpace = document.createElement('div');
-        $$(this.pinnedBottomSpace).addClass('coveo-bottomSpace');
-        this.options.paddingContainer.appendChild(this.pinnedBottomSpace);
-      }
-    }
-  }
-
-  private updateIncludedQueryStateModel() {
-    var selectedValues: IQueryStateIncludedAttribute = {
-      included: this.getSelectedValues(),
-      title: this.includedAttributeId
-    };
-    this.queryStateModel.set(this.includedAttributeId, selectedValues.included);
-  }
-
-  private updateExcludedQueryStateModel() {
-    var excludedValues: IQueryStateExcludedAttribute = {
-      title: this.excludedAttributeId,
-      excluded: this.getExcludedValues()
-    }
-
-    this.queryStateModel.set(this.excludedAttributeId, excludedValues.excluded);
-  }
-
-  private updateLookupValueQueryStateModel() {
-    if (this.options.lookupField) {
-      var valueToSet = {};
-      _.each(this.values.getSelected().concat(this.values.getExcluded()), (value) => {
-        valueToSet[value.value] = value.lookupValue
-      })
-      this.queryStateModel.set(this.lookupValueAttributeId, valueToSet);
-    }
-  }
-
-  private handleQueryStateChangedOperator(operator: string) {
-    if (operator == 'and') {
-      this.switchToAnd();
-    } else if (operator == 'or') {
-      this.switchToOr();
-    }
-  }
-
-  private handleQueryStateChangedIncluded(includedChanged) {
-    var toUnSelect = _.difference(this.getSelectedValues(), includedChanged);
-    if (Utils.isNonEmptyArray(toUnSelect)) {
-      this.deselectMultipleValues(toUnSelect);
-    }
-    if (!Utils.arrayEqual(this.getSelectedValues(), includedChanged, false)) {
-      this.selectMultipleValues(includedChanged);
-    }
-  }
-
-  private handleQueryStateChangedExcluded(excludedChanged) {
-    var toUnExclude = _.difference(this.getExcludedValues(), excludedChanged);
-    if (Utils.isNonEmptyArray(toUnExclude)) {
-      this.unexcludeMultipleValues(toUnExclude);
-    }
-    if (!Utils.arrayEqual(this.getExcludedValues(), excludedChanged, false)) {
-      this.excludeMultipleValues(excludedChanged);
-    }
-  }
-
-  private handleLookupvalueChanged(lookupFieldChanged: { [value: string]: string }) {
-    _.each(lookupFieldChanged, (lookupvalue, value) => {
-      this.facetValuesList.get(decodeURIComponent(value)).facetValue.lookupValue = decodeURIComponent(lookupvalue);
-    })
-  }
-
-  private handleQueryStateChanged(data: IAttributesChangedEventArg) {
-    Assert.exists(data);
-    this.ensureDom();
-
-    var queryStateAttributes = data.attributes;
-    var includedChanged = queryStateAttributes[this.includedAttributeId];
-    var excludedChanged = queryStateAttributes[this.excludedAttributeId];
-    var operator = queryStateAttributes[this.operatorAttributeId];
-    var lookupValueChanged = queryStateAttributes[this.lookupValueAttributeId];
-
-    if (this.listenToQueryStateChange) {
-      if (!Utils.isNullOrEmptyString(operator)) {
-        this.handleQueryStateChangedOperator(operator);
-      }
-      if (!Utils.isNullOrUndefined(includedChanged)) {
-        this.handleQueryStateChangedIncluded(includedChanged);
-      }
-      if (!Utils.isNullOrUndefined(excludedChanged)) {
-        this.handleQueryStateChangedExcluded(excludedChanged);
-      }
-      if (!Utils.isNullOrUndefined(lookupValueChanged)) {
-        this.handleLookupvalueChanged(lookupValueChanged);
-      }
-    }
-  }
-
-  private handlePopulateOmnibox(data: IPopulateOmniboxEventArgs) {
-    Assert.exists(data);
-    Assert.exists(data.completeQueryExpression);
-
-    // The omnibox calls can come in before a first query was executed (atypical, but
-    // if no query is auto-triggered on initialization). To ensure that we've got the
-    // proper filters, we ensure that at least a dumbshow query builder run occured
-    // before proceeding.
-    this.queryController.ensureCreatedQueryBuilder();
-
-    if (this.canFetchMore) {
-      this.handleOmniboxWithSearchInFacet(data);
-    } else {
-      this.handleOmniboxWithStaticValue(data);
-    }
-  }
-
-  private handleOmniboxWithSearchInFacet(eventArg: IPopulateOmniboxEventArgs) {
-    /*var regex = new RegExp('^' + eventArg.completeQueryExpression.regex.source, 'i');
-    var deferred = $.Deferred<OmniboxDataRow>();
-    eventArg.rows.push({deferred: deferred});
-
-    var searchParameters = new FacetSearchParameters(this);
-    searchParameters.setValueToSearch(eventArg.completeQueryExpression.word);
-    searchParameters.nbResults = this.options.numberOfValuesInOmnibox;
-    this.facetQueryController.search(searchParameters).then((fieldValues) => {
-      var facetValues = _.map(_.filter(fieldValues, (fieldValue: IIndexFieldValue) => {
-        return regex.test(fieldValue.lookupValue);
-      }), (fieldValue) => {
-        return this.values.get(fieldValue.lookupValue) || FacetValue.create(fieldValue);
-      });
-      var element = new OmniboxValuesList(this, facetValues, eventArg, OmniboxValueElement).build();
-      deferred.resolve({
-        element: element,
-        zIndex: this.omniboxZIndex
-      });
-    }).catch(() => {
-      deferred.resolve({element: undefined});
-    })*/
-  }
-
-  private handleDuringQuery() {
-    this.ensureDom();
-    if (!this.keepDisplayedValuesNextTime) {
-      this.fadeInactiveValuesInMainList(this.options.facetSearchDelay);
-    }
-  }
-
-  private handleBuildingQuery(data: IBuildingQueryEventArgs) {
-    Assert.exists(data);
-    Assert.exists(data.queryBuilder);
-
-    this.facetQueryController.prepareForNewQuery();
-    if (this.values.hasSelectedOrExcludedValues()) {
-      var expression = this.facetQueryController.computeOurFilterExpression();
-      this.logger.trace('Putting filter in query', expression);
-      data.queryBuilder.advancedExpression.add(expression);
-    }
-  }
-
-  private handleDoneBuildingQuery(data: IDoneBuildingQueryEventArgs) {
-    Assert.exists(data);
-    Assert.exists(data.queryBuilder);
-    var queryBuilder = data.queryBuilder;
-    this.facetQueryController.putGroupByIntoQueryBuilder(queryBuilder);
-  }
-
-  private handleClearBreadcrumb() {
-    this.reset();
-  }
-
-  private updateValues(facetValues: FacetValues) {
-    Assert.exists(facetValues);
-    if (this.keepDisplayedValuesNextTime) {
-      this.values.updateCountsFromNewValues(facetValues);
-    } else {
-      facetValues.importActiveValuesFromOtherList(this.values);
-      facetValues.sortValuesDependingOnStatus(this.numberOfValues);
-      this.values = facetValues;
-    }
-
-    this.updateNumberOfValues();
-  }
-
-  private ensureFacetValueIsInList(facetValue: FacetValue) {
-    Assert.exists(facetValue);
-    if (!this.values.contains(facetValue.value)) {
-      this.values.add(facetValue);
-    }
-  }
-
-  private isAnyValueCurrentlyDisplayed(): boolean {
-    return !this.values.isEmpty();
-  }
-
-  private buildFacetContent() {
-    this.headerElement = this.buildHeader();
-    this.element.appendChild(this.headerElement);
-    this.initFacetValuesList();
-    if (this.shouldRenderFacetSearch()) {
-      this.initFacetSearch();
-    }
-    if (this.shouldRenderMoreLess()) {
-      this.moreElement = this.buildMore();
-      this.lessElement = this.buildLess();
-    }
-    this.footerElement = this.buildFooter();
-    this.element.appendChild(this.footerElement);
-    if (this.searchInterface.isNewDesign() && this.lessElement && this.moreElement) {
-      this.footerElement.appendChild(this.lessElement);
-      this.footerElement.appendChild(this.moreElement);
-    } else if (this.moreElement && this.lessElement) {
-      this.footerElement.appendChild(this.moreElement);
-      this.footerElement.appendChild(this.lessElement);
-    }
-  }
-
-  private buildHeader() {
-    var icon = this.options.headerIcon;
-    if (this.searchInterface.isNewDesign() && this.options.headerIcon == this.options.field) {
-      icon = undefined
-    }
-    this.facetHeader = new FacetHeader({
-      facetElement: this.element,
-      title: this.options.title,
-      icon: icon,
-      field: this.options.field,
-      enableClearElement: true,
-      enableCollapseElement: this.options.enableCollapse,
-      facet: this,
-      settingsKlass: this.options.enableSettings ? FacetSettings : undefined,
-      sortKlass: FacetSort,
-      availableSorts: this.options.availableSorts,
-      isNewDesign: this.getBindings().searchInterface.isNewDesign()
-    });
-    var built = this.facetHeader.build();
-    this.facetSettings = this.facetHeader.settings;
-    this.facetSort = this.facetHeader.sort;
-    return built;
-  }
-
-  private unpinFacetPosition() {
-    if (this.isFacetPinned()) {
-      $$(this.pinnedTopSpace).addClass('coveo-with-animation');
-      $$(this.pinnedBottomSpace).addClass('coveo-with-animation');
-      this.pinnedTopSpace.style.height = '0px';
-      this.pinnedBottomSpace.style.height = '0px';
-      this.pinnedViewportPosition = undefined;
-    }
-  }
-
-  private isFacetPinned(): boolean {
-    return Utils.exists(this.pinnedViewportPosition);
-  }
-
-  private ensurePinnedFacetHasntMoved(): void {
-    if (this.isFacetPinned()) {
-      Assert.exists(this.pinnedViewportPosition);
-      $$(this.pinnedTopSpace).removeClass('coveo-with-animation');
-      $$(this.pinnedBottomSpace).removeClass('coveo-with-animation');
-      this.pinnedTopSpace.style.height = '0px';
-      this.pinnedBottomSpace.style.height = '0px';
-
-      // Under firefox scrolling the body doesn't work, but window does
-      // on all browser, so we substitute those here when needed.
-      let elementToScroll: any = this.options.scrollContainer == document.body ? window : this.options.scrollContainer;
-      var currentViewportPosition = this.element.getBoundingClientRect().top;
-      var offset = currentViewportPosition - this.pinnedViewportPosition;
-      var scrollToOffset = () => {
-        if (elementToScroll instanceof Window) {
-          window.scrollTo(0, window.scrollY + offset);
-        } else {
-          (<HTMLElement>elementToScroll).scrollTop = elementToScroll.scrollTop + offset;
-        }
-      }
-      // First try to adjust position by scrolling the page
-      scrollToOffset();
-      currentViewportPosition = this.element.getBoundingClientRect().top;
-      offset = currentViewportPosition - this.pinnedViewportPosition;
-
-      // If scrolling worked, were done
-      if (offset == 0) {
-        return;
-      } else if (offset < 0) {
-        // Else, this means the facet element is scrolled up in the viewport,
-        // scroll it down by adding space in the top container
-        this.pinnedTopSpace.style.height = (offset * -1) + 'px';
-      } else {
-        // Here, this means the facet element is scrolled down in the viewport,
-        // and there is not enough scroll space in the page / window to scroll far enough
-        // we need to add space at the bottom so that we can finally scroll there.
-        _.defer(() => {
-          var heightBottom = 0;
-          var attempts = 0;
-          while (offset > 0 && attempts++ < 100) {
-            heightBottom += 100;
-            this.pinnedBottomSpace.style.height = heightBottom + 'px';
-            currentViewportPosition = this.element.getBoundingClientRect().top;
-            offset = currentViewportPosition - this.pinnedViewportPosition;
-            scrollToOffset();
-          }
-        })
-      }
-    }
-  }
-
-  private buildFooter(): HTMLElement {
-    var footer = document.createElement('div');
-    $$(footer).addClass('coveo-facet-footer');
-    return footer;
-  }
-
-  private buildMore(): HTMLElement {
-    if (this.searchInterface.isNewDesign()) {
-      let more = document.createElement('div');
-      $$(more).addClass('coveo-facet-more');
-      var moreIcon = document.createElement('span');
-      $$(moreIcon).addClass('coveo-icon');
-      more.appendChild(moreIcon);
-      $$(more).on('click', () => this.handleClickMore())
-      return more;
-    } else {
-      let more = document.createElement('a');
-      $$(more).addClass('coveo-facet-more');
-      $$(more).text(l('More'));
-      $$(more).on('click', () => this.handleClickMore());
-      return more;
-    }
-  }
-
-  private buildLess(): HTMLElement {
-    if (this.searchInterface.isNewDesign()) {
-      let less = document.createElement('div');
-      $$(less).addClass('coveo-facet-less');
-      var lessIcon = document.createElement('span');
-      $$(lessIcon).addClass('coveo-icon');
-      less.appendChild(lessIcon);
-      $$(less).hide();
-      $$(less).on('click', () => this.handleClickLess());
-      return less;
-    } else {
-      let less = document.createElement('a');
-      $$(less).addClass('coveo-facet-less');
-      $$(less).text(l('Less'));
-      return less;
-    }
-  }
-
-  private triggerMoreQuery() {
-    this.logger.info('Triggering new facet more query');
-    this.showWaitingAnimation();
-    // fetch 1 more value than we need, so we can see if there is more value to fetch still or if we have reached
-    // the end of the availables values
-    this.facetQueryController.fetchMore(this.numberOfValues + 1).then((queryResults?) => {
-      var facetValues = new FacetValues(queryResults.groupByResults[0]);
-
-      facetValues.importActiveValuesFromOtherList(this.values);
-      facetValues.sortValuesDependingOnStatus(this.numberOfValues);
-      this.values = facetValues;
-
-      this.nbAvailableValues = this.values.size();
-
-      this.updateNumberOfValues();
-      this.canFetchMore = this.numberOfValues < this.nbAvailableValues;
-
-      if (this.values.hasSelectedOrExcludedValues() && !this.options.useAnd && this.options.isMultiValueField) {
-        this.triggerUpdateDeltaQuery(_.filter(this.values.getAll(), (facetValue: FacetValue) => !facetValue.selected && !facetValue.excluded));
-      } else {
-        if (this.values.hasSelectedOrExcludedValues() && !this.options.useAnd) {
-          this.values.updateDeltaWithFilteredFacetValues(new FacetValues());
-          this.hideWaitingAnimation();
-        } else {
-          this.hideWaitingAnimation();
-        }
-
-        this.rebuildValueElements();
-      }
-    }).catch(() => this.hideWaitingAnimation());
-  }
-
-  private triggerUpdateDeltaQuery(facetValues: FacetValue[]): void {
-    this.showWaitingAnimation();
-    this.facetQueryController.searchInFacetToUpdateDelta(facetValues).then((queryResults?) => {
-      var values: FacetValues = new FacetValues();
-      _.each(queryResults.groupByResults, (groupByResult: IGroupByResult) => {
-        _.each(groupByResult.values, (groupByValue: IGroupByValue) => {
-          if (!values.contains(groupByValue.value)) {
-            values.add(FacetValue.createFromGroupByValue(groupByValue));
-          }
-        });
-      });
-      this.values.updateDeltaWithFilteredFacetValues(values);
-      this.rebuildValueElements();
-      this.hideWaitingAnimation();
-    })
-  }
-
-  protected updateNumberOfValues() {
-    if (this.currentPage <= 0) {
-      // We're on the first page, let's reset the number of values to a minimum.
-      this.currentPage = 0;
-      this.numberOfValues = 0;
-    } else {
-      // Calculate the number of value with the current page.
-      this.numberOfValues = this.options.numberOfValues + (this.currentPage * this.options.pageSize);
-    }
-
-    // Make sure we have at least the absolute minimum of value to display.
-    this.numberOfValues = Math.max(this.numberOfValues, this.getMinimumNumberOfValuesToDisplay());
-  }
-
-  private getMinimumNumberOfValuesToDisplay() {
-    // The min value is the number of used values.
-    var minValue = this.values.getExcluded().length + this.values.getSelected().length;
-
-    // When using a custom sort, we have to show all values between the selected ones.
-    // Thus, we must find the last selected value after a reorder and use that value as the number of value.
-    if (this.options.customSort != null && this.facetSort != null && this.options.customSort.length > 0) {
-      var lastSelectedValueIndex = -1;
-      this.facetSort.reorderValues(this.values.getAll()).forEach((facetValue, index) => {
-        if (facetValue.selected) {
-          lastSelectedValueIndex = index;
-        }
-      });
-      minValue = lastSelectedValueIndex + 1;
-    }
-    return Math.max(minValue, this.options.numberOfValues);
-  }
-
-  private updateVisibilityBasedOnDependsOn() {
-    if (Utils.isNonEmptyString(this.options.dependsOn)) {
-      $$(this.element).toggleClass('coveo-facet-dependent', !this.doesParentFacetHasSelectedValue() && !this.values.hasSelectedOrExcludedValues());
-    }
-  }
-
-  private doesParentFacetHasSelectedValue(): boolean {
-    var id = QueryStateModel.getFacetId(this.options.dependsOn)
-    var values = this.queryStateModel.get(id);
-    return values != null && values.length != 0;
-  }
-
-  private shouldRenderFacetSearch() {
-    return this.options.enableFacetSearch;
-  }
-
-  private shouldRenderMoreLess() {
-    return this.options.enableMoreLess;
-  }
-
-  public debugInfo() {
-    var info: any = {};
-    info[this['constructor']['ID']] = {
-      component: this,
-      groupByRequest: this.facetQueryController.lastGroupByRequest,
-      groupByResult: this.facetQueryController.lastGroupByResult
-    }
-    return info;
-  }
-}
-Initialization.registerAutoCreateComponent(Facet);
->>>>>>> 23bb8abb
+Initialization.registerAutoCreateComponent(Facet);