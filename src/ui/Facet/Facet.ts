/// <reference path="../../controllers/HierarchicalFacetQueryController.ts" />
/// <reference path="../../controllers/FacetQueryController.ts" />
/// <reference path="FacetSearch.ts" />
/// <reference path="FacetSettings.ts" />
/// <reference path="FacetSort.ts" />
/// <reference path="FacetHeader.ts" />
/// <reference path="BreadcrumbValueElement.ts" />
/// <reference path="ValueElementRenderer.ts" />
/// <reference path="FacetSearchParameters.ts" />
/// <reference path="../HierarchicalFacet/HierarchicalFacet.ts" />

import {Component} from '../Base/Component';
import {IComponentBindings} from '../Base/ComponentBindings';
import {FacetValue, FacetValues} from './FacetValues';
import {ComponentOptions} from '../Base/ComponentOptions';
import {DeviceUtils} from '../../utils/DeviceUtils';
import {l} from '../../strings/Strings';
import {FacetQueryController} from '../../controllers/FacetQueryController';
import {FacetSearch} from './FacetSearch';
import {FacetSettings} from './FacetSettings';
import {FacetSort} from './FacetSort';
import {FacetValuesList} from './FacetValuesList';
import {FacetHeader} from './FacetHeader';
import {FacetUtils} from './FacetUtils';
import {InitializationEvents} from '../../events/InitializationEvents';
import {QueryEvents, INewQueryEventArgs, IQuerySuccessEventArgs, IBuildingQueryEventArgs, IDoneBuildingQueryEventArgs} from '../../events/QueryEvents';
import {Assert} from '../../misc/Assert';
import {ISearchEndpoint} from '../../rest/SearchEndpointInterface';
import {$$} from '../../utils/Dom';
import {IAnalyticsFacetMeta, analyticsActionCauseList} from '../Analytics/AnalyticsActionListMeta';
import {Utils} from '../../utils/Utils';
import {IIndexFieldValue} from '../../rest/FieldValue';
import {IPopulateBreadcrumbEventArgs} from '../../events/BreadcrumbEvents';
import {BreadcrumbValueElement} from './BreadcrumbValueElement';
import {BreadcrumbValueList} from './BreadcrumbValuesList';
import {FacetValueElement} from './FacetValueElement';
import {FacetSearchValuesList} from './FacetSearchValuesList';
import {Defer} from '../../misc/Defer';
import {QueryStateModel, IQueryStateIncludedAttribute, IQueryStateExcludedAttribute} from '../../models/QueryStateModel';
import {MODEL_EVENTS, IAttributesChangedEventArg} from '../../models/Model';
import {OmniboxEvents, IPopulateOmniboxEventArgs} from '../../events/OmniboxEvents';
import {OmniboxValueElement} from './OmniboxValueElement';
import {OmniboxValuesList} from './OmniboxValuesList';
import {IGroupByResult} from '../../rest/GroupByResult';
import {IGroupByValue} from '../../rest/GroupByValue';
import {ValueElementRenderer} from './ValueElementRenderer';
import {FacetSearchParameters} from './FacetSearchParameters';
import {IOmniboxDataRow} from '../Omnibox/OmniboxInterface';
import {Initialization} from '../Base/Initialization';
import {BreadcrumbEvents, IClearBreadcrumbEventArgs} from '../../events/BreadcrumbEvents';
import {ResponsiveFacets} from '../ResponsiveComponents/ResponsiveFacets';
<<<<<<< HEAD
import {KeyboardUtils, KEYBOARD} from '../../utils/KeyboardUtils';
=======
import {IStringMap} from '../../rest/GenericParam';
import {FacetValuesOrder} from './FacetValuesOrder';
import {ValueElement} from './ValueElement';
>>>>>>> 8a2cf453

export interface IFacetOptions {
  title?: string;
  field?: string;
  isMultiValueField?: boolean;
  numberOfValues?: number;
  pageSize?: number;
  sortCriteria?: string;
  availableSorts?: string[];
  injectionDepth?: number;
  showIcon?: boolean;
  useAnd?: boolean;
  enableCollapse?: boolean;
  enableTogglingOperator?: boolean;
  enableMoreLess?: boolean;
  valueCaption?: any;
  lookupField?: string;
  enableFacetSearch?: boolean;
  facetSearchDelay?: number;
  facetSearchIgnoreAccents?: boolean;
  numberOfValuesInFacetSearch?: number;
  includeInBreadcrumb?: boolean;
  includeInOmnibox?: boolean;
  numberOfValuesInOmnibox?: number;
  numberOfValuesInBreadcrumb?: number;
  id?: string;
  computedField?: string;
  computedFieldOperation?: string;
  computedFieldFormat?: string;
  computedFieldCaption?: string;
  preservePosition?: boolean;
  scrollContainer?: HTMLElement;
  paddingContainer?: HTMLElement;
  customSort?: string[];
  enableSettings?: boolean;
  enableSettingsFacetState?: boolean;
  allowedValues?: string[];
  headerIcon?: string;
  valueIcon?: (facetValue: FacetValue) => string;
  additionalFilter?: string;
  dependsOn?: string;
}

/**
 * This component displays a facet of the results for the current query. A facet consists of a list of values for a given field occurring in the results, ordered using a configurable criteria.<br/>
 * The list of values is obtained using a {@link IGroupByRequest} operation performed at the same time as the main query.<br/>
 * The Facet component allows the user to drill down inside results by restricting to certain field values. It also allows filtering out values, and can provide a search box to look for specific values inside larger sets.<br/>
 * It is probably the most complex component in the Coveo UI, and as such allows many different options.
 */
export class Facet extends Component {
  static ID = 'Facet';
  static omniboxIndex = 50;

  /**
   * The possible options for a facet
   * @componentOptions
   */
  static options: IFacetOptions = {
    /**
     * Specifies the title displayed at the top of the facet.<br/>
     * Default is the localized string for "No Title"
     */
    title: ComponentOptions.buildLocalizedStringOption({
      defaultValue: l('NoTitle'),
      section: 'Identification',
      priority: 10
    }),
    /**
     * Specifies the index field whose values will be use in the facet.<br/>
     * This require the given field to be configured correctly in the index as a facet field.<br/>
     * This is a required option and cannot be omitted, otherwise the facet component will not work.
     */
    field: ComponentOptions.buildFieldOption({ required: true, groupByField: true, section: 'Identification' }),
    /**
     * Specifies the css class to change the facet header icon.<br/>
     * @deprecated This option is exposed for legacy reason, and the recommendation is to not use this option.
     */
    headerIcon: ComponentOptions.buildIconOption({ deprecated: 'This option is exposed for legacy reason, and the recommendation is to not use this option.' }),
    /**
     * Specifies a unique identifier for a facet. This identifier will be used to save the facet state in the url hash, for example.<br/>
     * Optional, since the default will be the {@link Facet.options.field} option.<br/>
     * If you have two facets with the same field on the same page, you should specify an id for at least one of those two facets.<br/>
     * That id need to be unique on the page.
     */
    id: ComponentOptions.buildStringOption({
      postProcessing: (value, options: IFacetOptions) => value || options.field
    }),
    /**
     * Specifies if the field is configured in the index as a multi value field (meaning: comma separated values).<br/>
     * Default value is false
     */
    isMultiValueField: ComponentOptions.buildBooleanOption({ defaultValue: false }),
    /**
     * Specifies the field whose values will be displayed in the facet.<br/>
     * @deprecated This option is exposed for legacy reason, and the recommendation is to not use this option.
     */
    lookupField: ComponentOptions.buildFieldOption({ deprecated: 'This option is exposed for legacy reason, and the recommendation is to not use this option.' }),
    /**
     * Specifies whether to show the facet settings menu.<br/>
     * The default value is true.
     */
    enableSettings: ComponentOptions.buildBooleanOption({ defaultValue: true, section: 'SettingsMenu', priority: 9 }),
    /**
     * Specifies if the save state menu option is available on the facet setting menu.<br/>
     * Of course {@link Facet.options.enableSettings} needs to be true.<br/>
     * Default value is false
     */
    enableSettingsFacetState: ComponentOptions.buildBooleanOption({ defaultValue: false, depend: 'enableSettings' }),
    /**
     * Specifies the sort criteria options you want to be displayed in the facet settings menu.<br/>
     * Of course {@link Facet.options.enableSettings} needs to be true.<br/>
     * Possible values are : occurrences, score, alphaAscending, alphaDescending, computedfieldascending, computedfielddescending, custom
     * The default value is occurrences,score,alphaAscending,alphaDescending.
     */
    availableSorts: ComponentOptions.buildListOption({
      defaultValue: ['occurrences', 'score', 'alphaAscending', 'alphaDescending'],
      values: ['Occurrences', 'Score', 'AlphaAscending', 'AlphaDescending', 'ComputedFieldAscending', 'ComputedFieldDescending', 'ChiSquare', 'NoSort'],
      depend: 'enableSettings'
    }),
    /**
     * Specifies the criteria used to sort facet values.<br/>
     * See {@link IGroupByRequest} for the list of available values.<br/>
     * The default value is the first value of {@link Facet.options.availableSorts} list, or 'occurrences' if there's none specified.
     */
    sortCriteria: ComponentOptions.buildStringOption({ postProcessing: (value, options: IFacetOptions) => value || (options.availableSorts.length > 0 ? options.availableSorts[0] : 'occurrences') }),
    /**
     * Specifies a custom order by which facet values are sorted.<br/>
     * For example, you could use this to specify a logical order for support tickets -> customSort : ["New","Opened","Feedback","Resolved","Feedback"].<br/>
     */
    customSort: ComponentOptions.buildListOption({ section: 'Identification' }),
    /**
     * Specifies the maximum number of field values that will be displayed by default in the facet, before the user click on "More".<br/>
     * The default value is 5.
     */
    numberOfValues: ComponentOptions.buildNumberOption({ defaultValue: 5, min: 0, section: 'Identification' }),
    /**
     * Specifies the injection depth that will be used for the group by operation.<br/>
     * The injection depth determines how many results are scanned in the index to ensure all potential facet values are listed. Increasing this value enhances the accuracy of the listed values, at the cost of performance.<br/>
     * The default value is 1000.
     */
    injectionDepth: ComponentOptions.buildNumberOption({ defaultValue: 1000, min: 0 }),
    /**
     * Specifies whether an icon is displayed next to each facet value.<br/>
     * The default value is false.
     * @deprecated This option is exposed for legacy reason, and the recommendation is to not use this option.
     */
    showIcon: ComponentOptions.buildBooleanOption({ defaultValue: false, deprecated: 'This option is exposed for legacy reason, and the recommendation is to not use this option.' }),
    /**
     * Specifies whether the filter generated when multiple values are selected uses the AND operator, meaning that only documents having all selected values matches the resulting query.<br/>
     * By default filters are using the OR operator, and the resulting query matches all documents with at least one of the selected values.
     */
    useAnd: ComponentOptions.buildBooleanOption({ defaultValue: false }),
    /**
     * Specifies whether the user is allowed to toggle between OR and AND mode, using an icon in the top right corner of the facet.<br/>
     * The default value is false.
     */
    enableTogglingOperator: ComponentOptions.buildBooleanOption({ defaultValue: false, alias: 'allowTogglingOperator' }),
    /**
     * Specifies whether the search box for searching inside the available values will be displayed at the bottom of the facet.<br/>
     * The default value is true.
     */
    enableFacetSearch: ComponentOptions.buildBooleanOption({ defaultValue: true, section: 'FacetSearch', priority: 8 }),
    /**
     * Specifies the delay (in milliseconds) before a search is sent to the server when the user starts typing in the facet search box.<br/>
     * Using a smaller value means that results will arrive faster, but it increases the chances that many of the requests sent to the server get cancelled as the user continues typing in characters.<br/>
     * Default is 100
     */
    facetSearchDelay: ComponentOptions.buildNumberOption({ defaultValue: 100, min: 0, depend: 'enableFacetSearch' }),
    /**
     * Specifies if the accents are ignored in the facet search.<br/>
     * The default value is false
     */
    facetSearchIgnoreAccents: ComponentOptions.buildBooleanOption({ defaultValue: false, depend: 'enableFacetSearch' }),
    /**
     * Specifies the number of values displayed in the facet search results popup.<br/>
     * The default value is 15.
     */
    numberOfValuesInFacetSearch: ComponentOptions.buildNumberOption({ defaultValue: 15, min: 1 }),
    /**
     * Specifies if the facet should push data to the {@link Breadcrumb}.<br/>
     * The default value is true
     */
    includeInBreadcrumb: ComponentOptions.buildBooleanOption({ defaultValue: true }),
    /**
     * Specifies the maximum number of values that the facet should display in the {@link Breadcrumb}, before outputting a "See more" button.<br/>
     * Default is 5 on desktop, 3 on mobile
     */
    numberOfValuesInBreadcrumb: ComponentOptions.buildNumberOption({
      defaultFunction: () => DeviceUtils.isMobileDevice() ? 3 : 5,
      min: 0,
      depend: 'includeInBreadcrumb'
    }),
    /**
     * Specifies if the facet should push data to the {@link Omnibox}.<br/>
     * It can have a real negative impact on index performance.<br/>
     * The default value is false.
     * @deprecated This option is exposed for legacy reason, and the recommendation is to not use this option.
     */
    includeInOmnibox: ComponentOptions.buildBooleanOption({
      defaultValue: false,
      deprecated: 'This option is exposed for legacy reason, and the recommendation is to not use this option.'
    }),
    /**
     * Specifies the number of values to populate the {@link Breadcrumb} with.<br/>
     * Of course, the {@link Facet.options.includeInOmnibox} option needs to be "true".<br/>
     * It can have a real negative impact on index performance.<br/>
     * The default value is 5 on desktop, 3 on mobile.
     * @deprecated This option is exposed for legacy reason, and the recommendation is to not use this option.
     */
    numberOfValuesInOmnibox: ComponentOptions.buildNumberOption({
      defaultFunction: () => DeviceUtils.isMobileDevice() ? 3 : 5,
      min: 0,
      depend: 'includeInOmnibox',
      deprecated: 'This option is exposed for legacy reason, and the recommendation is to not use this option.'
    }),
    /**
     * Specifies the name of a field on which an aggregate operation should be executed for all distinct values of the facet's field.<br/>
     * The result of the operation is displayed along with the number of occurrences for each value.<br/>
     * You can use this option to compute the sum of a field (like a money amount) for each facet value that is listed.<br/>
     * Works in conjunction with {@link Facet.options.computedFieldOperation} , {@link Facet.options.computedFieldFormat}, {@link Facet.options.computedFieldCaption}
     */
    computedField: ComponentOptions.buildFieldOption({ section: 'ComputedField', priority: 7 }),
    /**
     * Specifies the type of aggregate operation to use on the {@link Facet.options.computedField}.<br/>
     * The available values are:
     * <ul>
     *   <li>sum - Computes the sum of the computed field values.</li>
     *   <li>average - Computes the average of the computed field values.</li>
     *   <li>minimum - Finds the minimum value of the computed field values.</li>
     *   <li>maximum - Finds the maximum value of the computed field values.</li>
     * </ul><br/>
     * The default value is sum.
     */
    computedFieldOperation: ComponentOptions.buildStringOption({ defaultValue: 'sum', section: 'ComputedField' }),
    /**
     * Specifies how to format the values resulting from a {@link Facet.options.computedFieldOperation}.<br/>
     * The formats available are defined by the Globalize library. The most common used formats are:
     * <ul>
     *   <li>c0 - Formats the value as a currency.</li>
     *   <li>n0 - Formats the value as an integer.</li>
     *   <li>n2 - Formats the value as a floating point with 2 decimal digits.</li>
     * </ul>
     * See : <a href='https://github.com/klaaspieter/jquery-global#globalizeformat-value-format-culture-'>Globalize</a> for more informations.<br/>
     * Default value is 'c0
     */
    computedFieldFormat: ComponentOptions.buildStringOption({ defaultValue: 'c0', section: 'ComputedField' }),
    /**
     * Specifies what will be the caption of the {@link Facet.options.computedField} in the settings menu for sort.<br/>
     * For example, the value Money will be displayed as Money Ascending for computed field ascending.<br/>
     * The default value is Computed Field.
     */
    computedFieldCaption: ComponentOptions.buildLocalizedStringOption({
      defaultValue: l('ComputedField'),
      section: 'ComputedField'
    }),
    /**
     * Specifies whether the facet should remain stable in its current position in the viewport while the mouse is over it.<br/>
     * Whenever values are selected in a facet, a new query is automatically performed. This new query might cause other elements in the page to be resized (typically other facets above the one being used).<br/>
     * When this option is enabled, the facet will adjust the scroll amount of the page to ensure that it does not move relative to the mouse when the results are updated.<br/>
     * In some cases, the facet will also add margin to the scrollContainer, if scrolling alone is not enough to preserve position.<br/>
     * This is the option that will add a div 'coveo-topSpace' / 'coveo-bottomSpace` around the facet container.
     * The default value is true.
     */
    preservePosition: ComponentOptions.buildBooleanOption({ defaultValue: true }),
    /**
     * Specifies the parent container of the facets.<br/>
     * Used for the {@link Facet.options.preservePosition}.<br/>
     * The default value is element.parentElement.
     */
    paddingContainer: ComponentOptions.buildSelectorOption({ defaultFunction: (element) => element.parentElement }),
    /**
     * Specifies the HTML element (through a CSS selector) whose scroll amount the facet should adjust to preserve its position {@link Facet.options.preservePosition} when results are updated.<br/>
     * The default value is document.body.
     */
    scrollContainer: ComponentOptions.buildSelectorOption({ defaultFunction: (element) => document.body }),
    /**
     * Specifies if the more/less button is enabled.<br/>
     * The default value is true.
     */
    enableMoreLess: ComponentOptions.buildBooleanOption({ defaultValue: true }),
    /**
     * Specifies the number of additional results to fetch when clicking on "More" in the facet search.<br/>
     * The default value is 10.
     */
    pageSize: ComponentOptions.buildNumberOption({ defaultValue: 10, min: 1, depend: 'enableMoreLess' }),
    /**
     * Specifies if the facet is collapsible.<br/>
     * The default value is true.
     */
    enableCollapse: ComponentOptions.buildBooleanOption({ defaultValue: true, depend: 'enableSettings' }),
    /**
     * Specifies an explicit list of allowedValues in the {@link IGroupByRequest}.<br/>
     * This will whitelist the facet content to some specific values.<br/>
     * Example  ["File", "People"].
     */
    allowedValues: ComponentOptions.buildListOption(),
    /**
     * Specifies an additional query expression (query override) to add to each group by that this facet performs.<br/>
     * See : {@link IGroupByRequest}.<br/>
     * Example : @date>=2014/01/01
     */
    additionalFilter: ComponentOptions.buildStringOption(),
    /**
     * Specifies that the facet appears only when a value is selected in its "parent" facet.<br/>
     * To specify the parent facet, use it's {@link Facet.options.id}. Remember that be default, the id of a facet is it's {@link Facet.options.field}.<br/>
     * Example -> dependsOn : @parentfacetField
     */
    dependsOn: ComponentOptions.buildStringOption(),
    /**
     * Specifies a JSON object describing a mapping of facet values to desired captions.
     *
     * This option can only be set in the init call of your search interface, not directly as an HTML attribute.
     *
     * ```
     * // Example: Using a facet for file types
     * var myValueCaption = {  "txt": "Text files","html": "Web page", [ etc ... ]};
     *
     * Coveo.init(document.querySelector('#search'), {
     *    Facet : {
     *      valueCaption: myValueCaption
     *    }
     * })
     * // Or using the jquery extension
     * $("#search").coveo("init", {
     *    Facet: {
     *      valueCaption: myValueCaption
     *    }
     * })
     * ```
     */
    valueCaption: ComponentOptions.buildCustomOption<IStringMap<string>>(() => {
      return null;
    })
  };

  public facetQueryController: FacetQueryController;
  public keepDisplayedValuesNextTime: boolean = false;
  public values = new FacetValues();
  public currentPage: number = 0;
  public numberOfValues: number;
  public firstQuery = true;
  public operatorAttributeId: string;

  /**
   * Render and handle the facet search part of the component
   */
  public facetSearch: FacetSearch;
  /**
   * Render and handle the facet settings part of the component
   */
  public facetSettings: FacetSettings;
  public facetSort: FacetSort;
  public facetValuesList: FacetValuesList;
  public facetHeader: FacetHeader;

  protected omniboxZIndex;
  protected moreElement: HTMLElement;
  protected lessElement: HTMLElement;

  private headerElement: HTMLElement;
  private footerElement: HTMLElement;
  private canFetchMore: boolean = true;
  private nbAvailableValues: number;

  private showingWaitAnimation = false;
  private pinnedViewportPosition: number;
  private unpinnedViewportPosition: number;
  private pinnedTopSpace: HTMLElement;
  private pinnedBottomSpace: HTMLElement;

  private componentStateId: string;
  private includedAttributeId: string;
  private excludedAttributeId: string;
  private lookupValueAttributeId: string;
  private listenToQueryStateChange = true;

  private resize: (...args: any[]) => void;

  /**
   * Create a new Facet component, bind multiple query events as well
   * @param element
   * @param options
   * @param bindings
   * @param facetClassId The id to use for this facet (as Facet inherited from by other component (eg : {@link FacetRange}). Default is "Facet"
   */
  constructor(public element: HTMLElement, public options: IFacetOptions, bindings?: IComponentBindings, facetClassId: string = Facet.ID) {
    super(element, facetClassId, bindings);
    this.options = ComponentOptions.initComponentOptions(element, Facet, options);

    if (this.options.valueCaption != null) {
      this.options.availableSorts = _.filter(this.options.availableSorts, (sort: string) => !/^alpha.*$/.test(sort));
    }

    ResponsiveFacets.init(this.root, this);

    // Serves as a way to render facet in the omnibox in the order in which they are instantiated
    this.omniboxZIndex = Facet.omniboxIndex;
    Facet.omniboxIndex--;

    this.checkForComputedFieldAndSort();
    this.checkForValueCaptionType();
    this.checkForCustomSort();
    this.initFacetQueryController();
    this.initQueryEvents();
    this.initQueryStateEvents();
    this.initComponentStateEvents();
    this.initOmniboxEvents();
    this.initBreadCrumbEvents();
    this.updateNumberOfValues();

    this.resize = () => {
      if (!this.disabled) {
        FacetUtils.clipCaptionsToAvoidOverflowingTheirContainer(this);
      }
    };
    window.addEventListener('resize', _.debounce(this.resize, 200));
    this.bind.onRootElement(InitializationEvents.nuke, () => this.handleNuke());

    this.bind.oneRootElement(QueryEvents.querySuccess, () => {
      this.firstQuery = false;
    });
  }

  public createDom() {
    this.initBottomAndTopSpacer();
    this.buildFacetContent();
    this.updateAppearanceDependingOnState();
    // After the facet has been created (and before the first query is applied)
    // Try to load a state from the setting, if it's available
    // Execute only _.once (only the first query, or the first time the user switch to a tab that contains a newly set of active facet)
    if (this.facetSettings && this.options.enableSettingsFacetState) {
      let loadOnce = <(args: INewQueryEventArgs) => any>_.once(() => {
        this.facetSettings.loadSavedState.apply(this.facetSettings);
      });
      this.bind.onRootElement(QueryEvents.newQuery, loadOnce);
    }
  }

  /**
   * Select a single value.<br/>
   * Does not trigger a query automatically.
   * @param value Can be a {@link FacetValue} or a string -> eg: selectValue('foobar') or selectValue(new FacetValue('foobar'));
   */
  public selectValue(value: FacetValue): void;
  public selectValue(value: string): void;
  public selectValue(value: any): void {
    Assert.exists(value);
    this.ensureDom();
    this.logger.info('Selecting facet value', this.facetValuesList.select(value));
    this.facetValueHasChanged();
  }

  /**
   * Select multiple values.<br/>
   * Does not trigger a query automatically.
   * @param values Can be an array of {@link FacetValue} or array of string
   */
  public selectMultipleValues(values: FacetValue[]): void;
  public selectMultipleValues(values: string[]): void;
  public selectMultipleValues(values: any[]): void {
    Assert.exists(values);
    this.ensureDom();
    _.each(values, (value) => {
      this.logger.info('Selecting facet value', this.facetValuesList.select(value));
    });
    this.facetValueHasChanged();
  }

  /**
   * Deselect a single value.<br/>
   * Does not trigger a query automatically.
   * @param value Can be a {@link FacetValue} or a string
   */
  public deselectValue(value: FacetValue): void;
  public deselectValue(value: string): void;
  public deselectValue(value: any): void {
    Assert.exists(value);
    this.ensureDom();
    this.logger.info('Deselecting facet value', this.facetValuesList.unselect(value));
    this.facetValueHasChanged();
  }

  /**
   * Deselect multiple value.<br/>
   * Does not trigger a query automatically.
   * @param values Can be an array of {@link FacetValue} or array of string
   */
  public deselectMultipleValues(values: FacetValue[]): void
  public deselectMultipleValues(values: string[]): void
  public deselectMultipleValues(values: any[]): void {
    Assert.exists(values);
    this.ensureDom();
    _.each(values, (value) => {
      this.logger.info('Deselecting facet value', this.facetValuesList.unselect(value));
    });
    this.facetValueHasChanged();
  }

  /**
   * Exclude a single value.<br/>
   * Does not trigger a query automatically.
   * @param value Can be a {@link FacetValue} or a string
   */
  public excludeValue(value: FacetValue): void;
  public excludeValue(value: string): void;
  public excludeValue(value: any): void {
    Assert.exists(value);
    this.ensureDom();
    this.logger.info('Excluding facet value', this.facetValuesList.exclude(value));
    this.facetValueHasChanged();
  }

  /**
   * Exclude multiple values.<br/>
   * Does not trigger a query automatically.
   * @param values Can be an array of {@link FacetValue} or array of string
   */
  public excludeMultipleValues(values: FacetValue[]): void;
  public excludeMultipleValues(values: string[]): void;
  public excludeMultipleValues(values: any[]): void {
    Assert.exists(values);
    this.ensureDom();
    _.each(values, (value) => {
      this.logger.info('Excluding facet value', this.facetValuesList.exclude(value));
    });
    this.facetValueHasChanged();
  }

  /**
   * Unexclude a single value.<br/>
   * Does not trigger a query automatically.
   * @param value Can be a {@link FacetValue} or a string
   */
  public unexcludeValue(value: FacetValue): void;
  public unexcludeValue(value: string): void;
  public unexcludeValue(value: any): void {
    Assert.exists(value);
    this.ensureDom();
    this.logger.info('Unexcluding facet value', this.facetValuesList.unExclude(value));
    this.facetValueHasChanged();
  }

  /**
   * Unexclude multiple values.<br/>
   * Does not trigger a query automatically.
   * @param values Can be an array of {@link FacetValue} or array of string
   */
  public unexcludeMultipleValues(values: FacetValue[]): void;
  public unexcludeMultipleValues(values: string[]): void;
  public unexcludeMultipleValues(values: any[]): void {
    Assert.exists(values);
    this.ensureDom();
    _.each(values, (value) => {
      this.logger.info('Unexcluding facet value', this.facetValuesList.unExclude(value));
    });
    this.facetValueHasChanged();
  }

  /**
   * Toggle the selection state of a single value (select if not already selected, unselect if already selected).<br/>
   * Does not trigger a query automatically.
   * @param value Can be a {@link FacetValue} or a string
   */
  public toggleSelectValue(value: FacetValue): void;
  public toggleSelectValue(value: string): void;
  public toggleSelectValue(value: any): void {
    Assert.exists(value);
    this.ensureDom();
    this.logger.info('Toggle select facet value', this.facetValuesList.toggleSelect(value));
    this.facetValueHasChanged();
  }

  /**
   * Toggle the exclusion state of a single value (exclude if not already excluded, unexclude if already excluded).<br/>
   * Does not trigger a query automatically.
   * @param value Can be a {@link FacetValue} or a string
   */
  public toggleExcludeValue(value: FacetValue): void;
  public toggleExcludeValue(value: string): void;
  public toggleExcludeValue(value: any): void {
    Assert.exists(value);
    this.ensureDom();
    this.logger.info('Toggle exclude facet value', this.facetValuesList.toggleExclude(value));
    this.facetValueHasChanged();
  }

  /**
   * Return the currently displayed values, as an array of string
   * @returns {any[]}
   */
  public getDisplayedValues(): string[] {
    return _.pluck(this.getDisplayedFacetValues(), 'value');
  }

  /**
   * Return the currently displayed values, as an array of {@link FacetValue}
   * @returns {T[]}
   */
  public getDisplayedFacetValues(): FacetValue[] {
    this.ensureDom();
    let displayed = this.facetValuesList.getAllCurrentlyDisplayed();
    return _.map(displayed, (value: ValueElement) => {
      return value.facetValue;
    });
  }

  /**
   * Return the currently selected values, as an array of string
   * @returns {TResult[]}
   */
  public getSelectedValues(): string[] {
    this.ensureDom();
    return _.map(this.values.getSelected(), (value: FacetValue) => value.value);
  }

  /**
   * Return the currently excluded values, as an array of string
   * @returns {TResult[]}
   */
  public getExcludedValues(): string[] {
    this.ensureDom();
    return _.map(this.values.getExcluded(), (value: FacetValue) => value.value);
  }

  /**
   * Reset the facet. This means unselect all values, unexclude all values, and redraw.
   */
  public reset(): void {
    this.ensureDom();
    this.values.reset();
    this.rebuildValueElements();
    this.updateAppearanceDependingOnState();
    this.updateQueryStateModel();
  }

  /**
   * Switch the facet to AND mode : {@link Facet.options.useAnd}
   */
  public switchToAnd(): void {
    this.ensureDom();
    this.logger.info('Switching to AND');
    this.facetHeader.switchToAnd();
  }

  /**
   * Switch the facet to OR mode : {@link Facet.options.useAnd}
   */
  public switchToOr(): void {
    this.ensureDom();
    this.logger.info('Switching to OR');
    this.facetHeader.switchToOr();
  }

  /**
   * Return the endpoint for the facet
   * @returns {SearchEndpointInterface|ISearchEndpoint}
   */
  public getEndpoint(): ISearchEndpoint {
    return this.queryController.getEndpoint();
  }

  /**
   * Change the sort parameter for the facet.<br/>
   * See : {@link Facet.options.availableSorts} the list of possible value.<br/>
   * Trigger a new query
   * @param criteria
   */
  public updateSort(criteria: string): void {
    this.ensureDom();
    if (this.options.sortCriteria != criteria) {
      this.options.sortCriteria = criteria;
      this.triggerNewQuery();
    }
  }

  public unfadeInactiveValuesInMainList(): void {
    $$(this.element).removeClass('coveo-facet-fade');
  }

  public fadeInactiveValuesInMainList(delay: number): void {
    $$(this.element).addClass('coveo-facet-fade');
  }

  /**
   * Show a waiting animation in the facet header (a spinner)
   */
  public showWaitingAnimation() {
    this.ensureDom();
    if (!this.showingWaitAnimation) {
      // in old design : icon before the facet title needs to be hidden to show animation
      // new design : no need to hide this icon since it's not there
      if (!this.searchInterface.isNewDesign()) {
        $$(this.headerElement).find('.coveo-icon').style.display = 'none';
      }
      $$(this.headerElement).find('.coveo-facet-header-wait-animation').style.display = '';
      this.showingWaitAnimation = true;
    }
  }

  /**
   * Hide the waiting animation in the facet header (a spinner)
   */
  public hideWaitingAnimation(): void {
    this.ensureDom();
    if (this.showingWaitAnimation) {
      $$(this.headerElement).find('.coveo-icon').style.display = '';
      $$(this.headerElement).find('.coveo-facet-header-wait-animation').style.display = 'none';
      this.showingWaitAnimation = false;
    }
  }

  public processFacetSearchAllResultsSelected(facetValues: FacetValue[]): void {
    let valuesForAnalytics = [];
    _.each(facetValues, (facetValue) => {
      this.ensureFacetValueIsInList(facetValue);
      valuesForAnalytics.push(facetValue.value);
    });
    // Calculate the correct number of values from the current selected/excluded values (those will stay no matter what next rendering)
    // add the new one that will be selected (and are not already selected in the facet)
    // The minimum number of values is the number of values set in the option
    let valuesThatStays = this.values.getSelected().concat(this.values.getExcluded());
    this.numberOfValues = valuesThatStays.length + _.difference(valuesThatStays, facetValues).length;
    this.numberOfValues = Math.max(this.numberOfValues, this.options.numberOfValues);
    // Then, we set current page as the last "full" page (math.floor)
    // This is so there is no additional values displayed requested to fill the current page
    // Also, when the user hit more, it will request the current page and fill it with more values
    this.currentPage = Math.floor((this.numberOfValues - this.options.numberOfValues) / this.options.pageSize);

    this.updateQueryStateModel();
    this.triggerNewQuery(() => this.usageAnalytics.logSearchEvent<IAnalyticsFacetMeta>(analyticsActionCauseList.facetSelectAll, {
      facetId: this.options.id,
      facetTitle: this.options.title
    }));
  }

  public pinFacetPosition() {
    if (this.options.preservePosition) {
      this.pinnedViewportPosition = this.element.getBoundingClientRect().top;
    }
  }

  /**
   * Return the configured caption for the given {@link FacetValue} or {
   * @param facetValue
   */
  public getValueCaption(facetValue: IIndexFieldValue): string;
  public getValueCaption(facetValue: FacetValue): string;
  public getValueCaption(facetValue: any): string {
    Assert.exists(facetValue);
    let lookupValue = facetValue.lookupValue || facetValue.value;
    let ret = lookupValue;
    ret = FacetUtils.tryToGetTranslatedCaption(this.options.field, lookupValue);

    if (Utils.exists(this.options.valueCaption)) {
      if (typeof this.options.valueCaption == 'object') {
        ret = this.options.valueCaption[lookupValue] || ret;
      }
      if (typeof this.options.valueCaption == 'function') {
        this.values.get(lookupValue);
        ret = this.options.valueCaption.call(this, this.facetValuesList.get(lookupValue).facetValue);
      }
    }
    return ret;
  }

  /**
   * Show the next page of results in the facet.<br/>
   * Trigger a query if needed, or display the already available values
   */
  public showMore() {
    this.currentPage++;
    this.updateNumberOfValues();
    if (this.nbAvailableValues >= this.numberOfValues || !this.canFetchMore) {
      this.rebuildValueElements();
    } else {
      this.triggerMoreQuery();
    }
  }

  /**
   * Show less element in the facet (up to the original number of values)
   */
  public showLess() {
    $$(this.lessElement).removeClass('coveo-active');
    this.currentPage = 0;
    this.updateNumberOfValues();
    $$(this.moreElement).addClass('coveo-active');
    this.values.sortValuesDependingOnStatus(this.numberOfValues);
    this.rebuildValueElements();
  }

  public triggerNewQuery(beforeExecuteQuery?: () => void) {
    if (!beforeExecuteQuery) {
      this.queryController.executeQuery({ ignoreWarningSearchEvent: true });
    } else {
      this.queryController.executeQuery({ beforeExecuteQuery: beforeExecuteQuery });
    }
    this.showWaitingAnimation();
  }

  protected handleDeferredQuerySuccess(data: IQuerySuccessEventArgs) {
    Assert.exists(data);
    this.unfadeInactiveValuesInMainList();
    this.hideWaitingAnimation();
    this.updateVisibilityBasedOnDependsOn();
    let groupByResult = data.results.groupByResults[this.facetQueryController.lastGroupByRequestIndex];
    this.facetQueryController.lastGroupByResult = groupByResult;
    if (!groupByResult) {
      this.keepDisplayedValuesNextTime = false;
    }
    this.processNewGroupByResults(groupByResult);
  }

  protected handlePopulateBreadcrumb(args: IPopulateBreadcrumbEventArgs) {
    Assert.exists(args);

    if (this.values.hasSelectedOrExcludedValues()) {
      let element = new BreadcrumbValueList(this, this.values.getSelected().concat(this.values.getExcluded()), BreadcrumbValueElement).build();
      args.breadcrumbs.push({
        element: element
      });
    }
  }

  protected initFacetQueryController() {
    this.facetQueryController = new FacetQueryController(this);
  }

  protected initFacetValuesList() {
    this.facetValuesList = new FacetValuesList(this, FacetValueElement);
    this.element.appendChild(this.facetValuesList.build());
  }

  protected initFacetSearch() {
    this.facetSearch = new FacetSearch(this, FacetSearchValuesList, this.root);
    this.element.appendChild(this.facetSearch.build());
  }

  protected facetValueHasChanged() {
    this.updateQueryStateModel();
    this.rebuildValueElements();
    Defer.defer(() => {
      this.updateAppearanceDependingOnState();
    });
  }

  protected updateAppearanceDependingOnState() {
    $$(this.element).toggleClass('coveo-active', this.values.hasSelectedOrExcludedValues());
    $$(this.element).toggleClass('coveo-facet-empty', !this.isAnyValueCurrentlyDisplayed());
    $$(this.facetHeader.eraserElement).toggle(this.values.hasSelectedOrExcludedValues());
  }

  protected initQueryEvents() {
    this.bind.onRootElement(QueryEvents.duringQuery, () => this.handleDuringQuery());
    this.bind.onRootElement(QueryEvents.buildingQuery, (args: IBuildingQueryEventArgs) => this.handleBuildingQuery(args));
    this.bind.onRootElement(QueryEvents.doneBuildingQuery, (args: IDoneBuildingQueryEventArgs) => this.handleDoneBuildingQuery(args));
    this.bind.onRootElement(QueryEvents.deferredQuerySuccess, (args: IQuerySuccessEventArgs) => this.handleDeferredQuerySuccess(args));
  }

  protected initQueryStateEvents() {
    this.includedAttributeId = QueryStateModel.getFacetId(this.options.id);
    this.excludedAttributeId = QueryStateModel.getFacetId(this.options.id, false);
    this.operatorAttributeId = QueryStateModel.getFacetOperator(this.options.id);
    this.lookupValueAttributeId = QueryStateModel.getFacetLookupValue(this.options.id);

    this.queryStateModel.registerNewAttribute(this.includedAttributeId, []);
    this.queryStateModel.registerNewAttribute(this.excludedAttributeId, []);
    this.queryStateModel.registerNewAttribute(this.operatorAttributeId, '');
    this.queryStateModel.registerNewAttribute(this.lookupValueAttributeId, {});

    this.bind.onQueryState(MODEL_EVENTS.CHANGE, undefined, (args: IAttributesChangedEventArg) => this.handleQueryStateChanged(args));
  }

  protected initComponentStateEvents() {
    this.componentStateId = QueryStateModel.getFacetId(this.options.id);
    this.componentStateModel.registerComponent(this.componentStateId, this);
  }

  protected initOmniboxEvents() {
    if (this.options.includeInOmnibox) {
      this.bind.onRootElement(OmniboxEvents.populateOmnibox, (args: IPopulateOmniboxEventArgs) => this.handlePopulateOmnibox(args));
    }
  }

  protected initBreadCrumbEvents() {
    if (this.options.includeInBreadcrumb) {
      this.bind.onRootElement(BreadcrumbEvents.populateBreadcrumb, (args: IPopulateBreadcrumbEventArgs) => this.handlePopulateBreadcrumb(args));
      this.bind.onRootElement(BreadcrumbEvents.clearBreadcrumb, (args: IClearBreadcrumbEventArgs) => this.handleClearBreadcrumb());
    }
  }

  protected handleOmniboxWithStaticValue(eventArg: IPopulateOmniboxEventArgs) {
    let regex = new RegExp('^' + eventArg.completeQueryExpression.regex.source, 'i');
    let match = _.first(_.filter(this.getDisplayedValues(), (displayedValue: string) => {
      let value = this.getValueCaption(this.facetValuesList.get(displayedValue).facetValue);
      return regex.test(value);
    }), this.options.numberOfValuesInOmnibox);
    let facetValues = _.map(match, (gotAMatch: string) => {
      return this.facetValuesList.get(gotAMatch).facetValue;
    });
    let element = new OmniboxValuesList(this, facetValues, eventArg, OmniboxValueElement).build();
    eventArg.rows.push({
      element: element,
      zIndex: this.omniboxZIndex
    });
  }

  protected processNewGroupByResults(groupByResult: IGroupByResult) {
    this.logger.trace('Displaying group by results', groupByResult);
    if (groupByResult != undefined && groupByResult.values != undefined) {
      this.nbAvailableValues = groupByResult.values.length;
    }
    let newFacetValues = new FacetValues(groupByResult);
    this.updateValues(newFacetValues);
    this.canFetchMore = this.numberOfValues < this.nbAvailableValues;

    if (this.values.hasSelectedOrExcludedValues() && !this.options.useAnd && this.options.isMultiValueField) {
      this.triggerUpdateDeltaQuery(_.filter(this.values.getAll(), (facetValue: FacetValue) => {
        return !facetValue.selected && !facetValue.excluded;
      }));
    } else if (this.values.getSelected().length > 0 && !this.options.useAnd) {
      this.values.updateDeltaWithFilteredFacetValues(new FacetValues());
    }
    if (!this.values.hasSelectedOrExcludedValues() || this.options.useAnd || !this.options.isMultiValueField) {
      this.rebuildValueElements();
      this.updateAppearanceDependingOnState();
      this.ensurePinnedFacetHasntMoved();
    }
    this.keepDisplayedValuesNextTime = false;
  }

  protected updateQueryStateModel() {
    this.listenToQueryStateChange = false;
    this.updateExcludedQueryStateModel();
    this.updateIncludedQueryStateModel();
    this.facetHeader.updateOperatorQueryStateModel();
    this.updateLookupValueQueryStateModel();
    this.listenToQueryStateChange = true;
  }

  protected rebuildValueElements() {
    this.updateNumberOfValues();
    this.facetValuesList.rebuild(this.numberOfValues);
    if (this.shouldRenderMoreLess()) {
      this.updateMoreLess();
      if (this.shouldRenderFacetSearch() && this.searchInterface.isNewDesign()) {
        this.updateSearchInNewDesign(this.nbAvailableValues > this.numberOfValues);
      }
    } else if (this.shouldRenderFacetSearch() && this.searchInterface.isNewDesign()) {
      this.updateSearchInNewDesign();
    }
  }

  protected updateSearchInNewDesign(moreValuesAvailable = true) {
    if (this.searchInterface.isNewDesign() && moreValuesAvailable) {
      let renderer = new ValueElementRenderer(this, FacetValue.create(l('Search')));
      let searchButton = renderer.build().withNo([renderer.excludeIcon, renderer.icon]);
      $$(searchButton.listItem).addClass('coveo-facet-search-button');
      searchButton.stylishCheckbox.removeAttribute('tabindex');

      // Mobile do not like label. Use click event
      if (DeviceUtils.isMobileDevice()) {
        $$(searchButton.label).on('click', (e: Event) => {
          if (searchButton.checkbox.getAttribute('checked')) {
            searchButton.checkbox.removeAttribute('checked');
          } else {
            searchButton.checkbox.setAttribute('checked', 'checked');
          }
          $$(searchButton.checkbox).trigger('change');
          e.stopPropagation();
          e.preventDefault();
        });
      }

      $$(searchButton.checkbox).on('change', () => {
        $$(this.element).addClass('coveo-facet-searching');
        this.facetSearch.focus();
<<<<<<< HEAD
      })
      this.facetValuesList.valueContainer.appendChild(searchButton.listItem);
=======
      });
      this.facetValuesList.valueContainer.appendChild(built.listElement);
>>>>>>> 8a2cf453
    }
  }

  protected updateMoreLess(lessElementIsShown = this.getMinimumNumberOfValuesToDisplay() < this.numberOfValues, moreValuesAvailable = this.nbAvailableValues > this.numberOfValues) {
    if (lessElementIsShown) {
      $$(this.lessElement).addClass('coveo-active');
    } else {
      $$(this.lessElement).removeClass('coveo-active');
    }

    if (moreValuesAvailable) {
      $$(this.moreElement).addClass('coveo-active');
    } else {
      $$(this.moreElement).removeClass('coveo-active');
    }

    if (lessElementIsShown || moreValuesAvailable) {
      $$(this.footerElement).removeClass('coveo-facet-empty');
    } else {
      $$(this.footerElement).addClass('coveo-facet-empty');
    }
  }

  protected handleClickMore(): void {
    this.showMore();
  }

  protected handleClickLess() {
    this.showLess();
  }

  private handleNuke() {
    window.removeEventListener('resize', this.resize);
  }

  private checkForComputedFieldAndSort() {
    if (this.options.sortCriteria.toLowerCase().indexOf('computedfield') != -1 && Utils.isNullOrUndefined(this.options.computedField)) {
      this.logger.warn('Sort criteria is specified as ComputedField, but the facet uses no computed field. Facet will always be empty !', this);
    }
  }

  private checkForValueCaptionType() {
    if (this.options.valueCaption && typeof this.options.valueCaption == 'function') {
      this.options.enableFacetSearch = false;
      this.options.includeInOmnibox = false;
      this.logger.warn('Using a function as valueCaption is now deprecated. Use a json key value pair instead. Facet search and omnibox has been disabled for this facet', this);
    }
  }

  private checkForCustomSort() {
    if (this.options.customSort != undefined && !_.contains(this.options.availableSorts, 'custom')) {
      this.options.availableSorts.unshift('custom');
    }
    if (this.options.availableSorts[0] == 'custom') {
      this.options.sortCriteria = 'nosort';
    }
  }

  private initBottomAndTopSpacer() {
    let bottomSpace = $$(this.options.paddingContainer).find('.coveo-bottomSpace');
    let topSpace = $$(this.options.paddingContainer).find('.coveo-topSpace');
    if (this.options.preservePosition) {
      $$(this.options.paddingContainer).on('mouseleave', () => this.unpinFacetPosition());

      this.pinnedTopSpace = topSpace;
      this.pinnedBottomSpace = bottomSpace;

      if (!this.pinnedTopSpace) {
        this.pinnedTopSpace = document.createElement('div');
        $$(this.pinnedTopSpace).addClass('coveo-topSpace');
        $$(this.pinnedTopSpace).insertBefore(<HTMLElement>this.options.paddingContainer.firstChild);
      }
      if (!this.pinnedBottomSpace) {
        this.pinnedBottomSpace = document.createElement('div');
        $$(this.pinnedBottomSpace).addClass('coveo-bottomSpace');
        this.options.paddingContainer.appendChild(this.pinnedBottomSpace);
      }
    }
  }

  private updateIncludedQueryStateModel() {
    let selectedValues: IQueryStateIncludedAttribute = {
      included: this.getSelectedValues(),
      title: this.includedAttributeId
    };
    this.queryStateModel.set(this.includedAttributeId, selectedValues.included);
  }

  private updateExcludedQueryStateModel() {
    let excludedValues: IQueryStateExcludedAttribute = {
      title: this.excludedAttributeId,
      excluded: this.getExcludedValues()
    };

    this.queryStateModel.set(this.excludedAttributeId, excludedValues.excluded);
  }

  private updateLookupValueQueryStateModel() {
    if (this.options.lookupField) {
      let valueToSet = {};
      _.each(this.values.getSelected().concat(this.values.getExcluded()), (value) => {
        valueToSet[value.value] = value.lookupValue;
      });
      this.queryStateModel.set(this.lookupValueAttributeId, valueToSet);
    }
  }

  private handleQueryStateChangedOperator(operator: string) {
    if (operator == 'and') {
      this.switchToAnd();
    } else if (operator == 'or') {
      this.switchToOr();
    }
  }

  private handleQueryStateChangedIncluded(includedChanged) {
    let toUnSelect = _.difference(this.getSelectedValues(), includedChanged);
    if (Utils.isNonEmptyArray(toUnSelect)) {
      this.deselectMultipleValues(toUnSelect);
    }
    if (!Utils.arrayEqual(this.getSelectedValues(), includedChanged, false)) {
      this.selectMultipleValues(includedChanged);
    }
  }

  private handleQueryStateChangedExcluded(excludedChanged) {
    let toUnExclude = _.difference(this.getExcludedValues(), excludedChanged);
    if (Utils.isNonEmptyArray(toUnExclude)) {
      this.unexcludeMultipleValues(toUnExclude);
    }
    if (!Utils.arrayEqual(this.getExcludedValues(), excludedChanged, false)) {
      this.excludeMultipleValues(excludedChanged);
    }
  }

  private handleLookupvalueChanged(lookupFieldChanged: { [value: string]: string }) {
    _.each(lookupFieldChanged, (lookupvalue, value) => {
      this.facetValuesList.get(decodeURIComponent(value)).facetValue.lookupValue = decodeURIComponent(lookupvalue);
    });
  }

  private handleQueryStateChanged(data: IAttributesChangedEventArg) {
    Assert.exists(data);
    this.ensureDom();

    let queryStateAttributes = data.attributes;
    let includedChanged = queryStateAttributes[this.includedAttributeId];
    let excludedChanged = queryStateAttributes[this.excludedAttributeId];
    let operator = queryStateAttributes[this.operatorAttributeId];
    let lookupValueChanged = queryStateAttributes[this.lookupValueAttributeId];

    if (this.listenToQueryStateChange) {
      if (!Utils.isNullOrEmptyString(operator)) {
        this.handleQueryStateChangedOperator(operator);
      }
      if (!Utils.isNullOrUndefined(includedChanged)) {
        this.handleQueryStateChangedIncluded(includedChanged);
      }
      if (!Utils.isNullOrUndefined(excludedChanged)) {
        this.handleQueryStateChangedExcluded(excludedChanged);
      }
      if (!Utils.isNullOrUndefined(lookupValueChanged)) {
        this.handleLookupvalueChanged(lookupValueChanged);
      }
    }
  }

  private handlePopulateOmnibox(data: IPopulateOmniboxEventArgs) {
    Assert.exists(data);
    Assert.exists(data.completeQueryExpression);

    // The omnibox calls can come in before a first query was executed (atypical, but
    // if no query is auto-triggered on initialization). To ensure that we've got the
    // proper filters, we ensure that at least a dumbshow query builder run occured
    // before proceeding.
    this.queryController.ensureCreatedQueryBuilder();

    if (this.canFetchMore) {
      this.handleOmniboxWithSearchInFacet(data);
    } else {
      this.handleOmniboxWithStaticValue(data);
    }
  }

  private handleOmniboxWithSearchInFacet(eventArg: IPopulateOmniboxEventArgs) {
    let regex = new RegExp('^' + eventArg.completeQueryExpression.regex.source, 'i');

    let promise = new Promise<IOmniboxDataRow>((resolve, reject) => {
      let searchParameters = new FacetSearchParameters(this);
      searchParameters.setValueToSearch(eventArg.completeQueryExpression.word);
      searchParameters.nbResults = this.options.numberOfValuesInOmnibox;
      this.facetQueryController.search(searchParameters).then((fieldValues) => {
        let facetValues = _.map(_.filter(fieldValues, (fieldValue: IIndexFieldValue) => {
          return regex.test(fieldValue.lookupValue);
        }), (fieldValue) => {
          return this.values.get(fieldValue.lookupValue) || FacetValue.create(fieldValue);
        });
        let element = new OmniboxValuesList(this, facetValues, eventArg, OmniboxValueElement).build();
        resolve({
          element: element,
          zIndex: this.omniboxZIndex
        });
      }).catch(() => {
        resolve({ element: undefined });
      });
    });
    eventArg.rows.push({ deferred: promise });
  }

  private handleDuringQuery() {
    this.ensureDom();
    if (!this.keepDisplayedValuesNextTime) {
      this.fadeInactiveValuesInMainList(this.options.facetSearchDelay);
    }
  }

  private handleBuildingQuery(data: IBuildingQueryEventArgs) {
    Assert.exists(data);
    Assert.exists(data.queryBuilder);

    this.facetQueryController.prepareForNewQuery();
    if (this.values.hasSelectedOrExcludedValues()) {
      let expression = this.facetQueryController.computeOurFilterExpression();
      this.logger.trace('Putting filter in query', expression);
      data.queryBuilder.advancedExpression.add(expression);
    }
  }

  private handleDoneBuildingQuery(data: IDoneBuildingQueryEventArgs) {
    Assert.exists(data);
    Assert.exists(data.queryBuilder);
    let queryBuilder = data.queryBuilder;
    this.facetQueryController.putGroupByIntoQueryBuilder(queryBuilder);
  }

  private handleClearBreadcrumb() {
    this.reset();
  }

  private updateValues(facetValues: FacetValues) {
    Assert.exists(facetValues);
    if (this.keepDisplayedValuesNextTime) {
      this.values.updateCountsFromNewValues(facetValues);
    } else {
      facetValues.importActiveValuesFromOtherList(this.values);
      facetValues.sortValuesDependingOnStatus(this.numberOfValues);
      this.values = facetValues;
    }

    this.updateNumberOfValues();
  }

  private ensureFacetValueIsInList(facetValue: FacetValue) {
    Assert.exists(facetValue);
    if (!this.values.contains(facetValue.value)) {
      this.values.add(facetValue);
    }
  }

  private isAnyValueCurrentlyDisplayed(): boolean {
    return !this.values.isEmpty();
  }

  private buildFacetContent() {
    this.headerElement = this.buildHeader();
    this.element.appendChild(this.headerElement);
    this.initFacetValuesList();
    if (this.shouldRenderFacetSearch()) {
      this.initFacetSearch();
    }
    if (this.shouldRenderMoreLess()) {
      this.moreElement = this.buildMore();
      this.lessElement = this.buildLess();
    }
    this.footerElement = this.buildFooter();
    this.element.appendChild(this.footerElement);
    if (this.searchInterface.isNewDesign() && this.lessElement && this.moreElement) {
      this.footerElement.appendChild(this.lessElement);
      this.footerElement.appendChild(this.moreElement);
    } else if (this.moreElement && this.lessElement) {
      this.footerElement.appendChild(this.moreElement);
      this.footerElement.appendChild(this.lessElement);
    }
  }

  private buildHeader() {
    let icon = this.options.headerIcon;
    if (this.searchInterface.isNewDesign() && this.options.headerIcon == this.options.field) {
      icon = undefined;
    }
    this.facetHeader = new FacetHeader({
      facetElement: this.element,
      title: this.options.title,
      icon: icon,
      field: this.options.field,
      enableClearElement: true,
      enableCollapseElement: this.options.enableCollapse,
      facet: this,
      settingsKlass: this.options.enableSettings ? FacetSettings : undefined,
      sortKlass: FacetSort,
      availableSorts: this.options.availableSorts,
      isNewDesign: this.getBindings().searchInterface.isNewDesign()
    });
    let built = this.facetHeader.build();
    this.facetSettings = this.facetHeader.settings;
    this.facetSort = this.facetHeader.sort;
    return built;
  }

  private unpinFacetPosition() {
    if (this.shouldFacetUnpin() && this.options.preservePosition) {
      $$(this.pinnedTopSpace).addClass('coveo-with-animation');
      $$(this.pinnedBottomSpace).addClass('coveo-with-animation');
      this.pinnedTopSpace.style.height = '0px';
      this.pinnedBottomSpace.style.height = '0px';
      this.unpinnedViewportPosition = undefined;
    }
  }

  private isFacetPinned(): boolean {
    return Utils.exists(this.pinnedViewportPosition);
  }

  private shouldFacetUnpin(): boolean {
    return Utils.exists(this.unpinnedViewportPosition);
  }

  private ensurePinnedFacetHasntMoved(): void {
    if (this.isFacetPinned()) {
      Assert.exists(this.pinnedViewportPosition);
      $$(this.pinnedTopSpace).removeClass('coveo-with-animation');
      $$(this.pinnedBottomSpace).removeClass('coveo-with-animation');
      this.pinnedTopSpace.style.height = '0px';
      this.pinnedBottomSpace.style.height = '0px';

      // Under firefox scrolling the body doesn't work, but window does
      // on all browser, so we substitute those here when needed.
      let elementToScroll: any = this.options.scrollContainer == document.body ? window : this.options.scrollContainer;
      let currentViewportPosition = this.element.getBoundingClientRect().top;
      let offset = currentViewportPosition - this.pinnedViewportPosition;
      let scrollToOffset = () => {
        if (elementToScroll instanceof Window) {
          window.scrollTo(0, window.scrollY + offset);
        } else {
          (<HTMLElement>elementToScroll).scrollTop = elementToScroll.scrollTop + offset;
        }
      };
      // First try to adjust position by scrolling the page
      scrollToOffset();
      currentViewportPosition = this.element.getBoundingClientRect().top;
      offset = currentViewportPosition - this.pinnedViewportPosition;

      // If scrolling has worked (offset == 0), we're good to go, nothing to do anymore.
      // Otherwise try other voodoo magic.
      if (offset < 0) {
        // This means the facet element is scrolled up in the viewport,
        // scroll it down by adding space in the top container
        this.pinnedTopSpace.style.height = (offset * -1) + 'px';
      } else {
        // Here, this means the facet element is scrolled down in the viewport,
        // and there is not enough scroll space in the page / window to scroll far enough
        // we need to add space at the bottom so that we can finally scroll there.
        _.defer(() => {
          let heightBottom = 0;
          let attempts = 0;
          while (offset > 0 && attempts++ < 100) {
            heightBottom += 100;
            this.pinnedBottomSpace.style.height = heightBottom + 'px';
            currentViewportPosition = this.element.getBoundingClientRect().top;
            offset = currentViewportPosition - this.pinnedViewportPosition;
            scrollToOffset();
          }
        });
      }
      this.unpinnedViewportPosition = this.pinnedViewportPosition;
      this.pinnedViewportPosition = null;
    }
  }

  private buildFooter(): HTMLElement {
    return $$('div', { className: 'coveo-facet-footer' }).el;
  }

  private buildMore(): HTMLElement {
    let more: HTMLElement;
    if (this.searchInterface.isNewDesign()) {
<<<<<<< HEAD
      more = $$('div', { className: 'coveo-facet-more', tabindex: 0 },
        $$('span', { className: 'coveo-icon' })).el;
=======
      let more = document.createElement('div');
      $$(more).addClass('coveo-facet-more');
      let moreIcon = document.createElement('span');
      $$(moreIcon).addClass('coveo-icon');
      more.appendChild(moreIcon);
      $$(more).on('click', () => this.handleClickMore());
      return more;
>>>>>>> 8a2cf453
    } else {
      more = $$('a', { className: 'coveo-facet-more' }, l('More')).el;
    }
    const moreAction = () => this.handleClickMore();
    $$(more).on('click', moreAction)
    $$(more).on('keyup', KeyboardUtils.keypressAction(KEYBOARD.ENTER, moreAction));
    return more;
  }

  private buildLess(): HTMLElement {
    let less: HTMLElement;
    if (this.searchInterface.isNewDesign()) {
      less = $$('div', { className: 'coveo-facet-less', tabindex: 0 },
        $$('span', { className: 'coveo-icon' })).el;
    } else {
      less = $$('a', { className: 'coveo-facet-less' }, l('Less')).el;
    }
    const lessAction = () => this.handleClickLess();
    $$(less).on('click', lessAction);
    $$(less).on('keyup', KeyboardUtils.keypressAction(KEYBOARD.ENTER, lessAction));
    return less;
  }

  private triggerMoreQuery() {
    this.logger.info('Triggering new facet more query');
    this.showWaitingAnimation();
    // fetch 1 more value than we need, so we can see if there is more value to fetch still or if we have reached
    // the end of the availables values
    this.facetQueryController.fetchMore(this.numberOfValues + 1).then((queryResults?) => {
      let facetValues = new FacetValues(queryResults.groupByResults[0]);

      facetValues.importActiveValuesFromOtherList(this.values);
      facetValues.sortValuesDependingOnStatus(this.numberOfValues);
      this.values = facetValues;

      this.nbAvailableValues = this.values.size();

      this.updateNumberOfValues();
      this.canFetchMore = this.numberOfValues < this.nbAvailableValues;

      if (this.values.hasSelectedOrExcludedValues() && !this.options.useAnd && this.options.isMultiValueField) {
        this.triggerUpdateDeltaQuery(_.filter(this.values.getAll(), (facetValue: FacetValue) => !facetValue.selected && !facetValue.excluded));
      } else {
        if (this.values.hasSelectedOrExcludedValues() && !this.options.useAnd) {
          this.values.updateDeltaWithFilteredFacetValues(new FacetValues());
          this.hideWaitingAnimation();
        } else {
          this.hideWaitingAnimation();
        }

        this.rebuildValueElements();
      }
    }).catch(() => this.hideWaitingAnimation());
  }

  private triggerUpdateDeltaQuery(facetValues: FacetValue[]): void {
    this.showWaitingAnimation();
    this.facetQueryController.searchInFacetToUpdateDelta(facetValues).then((queryResults?) => {
      let values: FacetValues = new FacetValues();
      _.each(queryResults.groupByResults, (groupByResult: IGroupByResult) => {
        _.each(groupByResult.values, (groupByValue: IGroupByValue) => {
          if (!values.contains(groupByValue.value)) {
            values.add(FacetValue.createFromGroupByValue(groupByValue));
          }
        });
      });
      this.values.updateDeltaWithFilteredFacetValues(values);
      this.rebuildValueElements();
      this.hideWaitingAnimation();
    });
  }

  protected updateNumberOfValues() {
    if (this.currentPage <= 0) {
      // We're on the first page, let's reset the number of values to a minimum.
      this.currentPage = 0;
      this.numberOfValues = 0;
    } else {
      // Calculate the number of value with the current page.
      this.numberOfValues = this.options.numberOfValues + (this.currentPage * this.options.pageSize);
    }

    // Make sure we have at least the absolute minimum of value to display.
    this.numberOfValues = Math.max(this.numberOfValues, this.getMinimumNumberOfValuesToDisplay());
  }

  private getMinimumNumberOfValuesToDisplay() {
    // The min value is the number of used values.
    let minValue = this.values.getExcluded().length + this.values.getSelected().length;

    // When using a custom sort, we have to show all values between the selected ones.
    // Thus, we must find the last selected value after a reorder and use that value as the number of value.
    if (this.options.customSort != null && this.facetSort != null && this.options.customSort.length > 0) {
      let lastSelectedValueIndex = -1;
      new FacetValuesOrder(this, this.facetSort).reorderValues(this.values.getAll()).forEach((facetValue, index) => {
        if (facetValue.selected) {
          lastSelectedValueIndex = index;
        }
      });
      minValue = lastSelectedValueIndex + 1;
    }
    return Math.max(minValue, this.options.numberOfValues);
  }

  private updateVisibilityBasedOnDependsOn() {
    if (Utils.isNonEmptyString(this.options.dependsOn)) {
      $$(this.element).toggleClass('coveo-facet-dependent', !this.doesParentFacetHasSelectedValue() && !this.values.hasSelectedOrExcludedValues());
    }
  }

  private doesParentFacetHasSelectedValue(): boolean {
    let id = QueryStateModel.getFacetId(this.options.dependsOn);
    let values = this.queryStateModel.get(id);
    return values != null && values.length != 0;
  }

  private shouldRenderFacetSearch() {
    return this.options.enableFacetSearch;
  }

  private shouldRenderMoreLess() {
    return this.options.enableMoreLess;
  }

  public debugInfo() {
    let info: any = {};
    info[this['constructor']['ID']] = {
      component: this,
      groupByRequest: this.facetQueryController.lastGroupByRequest,
      groupByResult: this.facetQueryController.lastGroupByResult
    };
    return info;
  }
}
Initialization.registerAutoCreateComponent(Facet);<|MERGE_RESOLUTION|>--- conflicted
+++ resolved
@@ -49,13 +49,10 @@
 import {Initialization} from '../Base/Initialization';
 import {BreadcrumbEvents, IClearBreadcrumbEventArgs} from '../../events/BreadcrumbEvents';
 import {ResponsiveFacets} from '../ResponsiveComponents/ResponsiveFacets';
-<<<<<<< HEAD
 import {KeyboardUtils, KEYBOARD} from '../../utils/KeyboardUtils';
-=======
 import {IStringMap} from '../../rest/GenericParam';
 import {FacetValuesOrder} from './FacetValuesOrder';
 import {ValueElement} from './ValueElement';
->>>>>>> 8a2cf453
 
 export interface IFacetOptions {
   title?: string;
@@ -1033,13 +1030,8 @@
       $$(searchButton.checkbox).on('change', () => {
         $$(this.element).addClass('coveo-facet-searching');
         this.facetSearch.focus();
-<<<<<<< HEAD
-      })
+      });
       this.facetValuesList.valueContainer.appendChild(searchButton.listItem);
-=======
-      });
-      this.facetValuesList.valueContainer.appendChild(built.listElement);
->>>>>>> 8a2cf453
     }
   }
 
@@ -1426,18 +1418,8 @@
   private buildMore(): HTMLElement {
     let more: HTMLElement;
     if (this.searchInterface.isNewDesign()) {
-<<<<<<< HEAD
       more = $$('div', { className: 'coveo-facet-more', tabindex: 0 },
         $$('span', { className: 'coveo-icon' })).el;
-=======
-      let more = document.createElement('div');
-      $$(more).addClass('coveo-facet-more');
-      let moreIcon = document.createElement('span');
-      $$(moreIcon).addClass('coveo-icon');
-      more.appendChild(moreIcon);
-      $$(more).on('click', () => this.handleClickMore());
-      return more;
->>>>>>> 8a2cf453
     } else {
       more = $$('a', { className: 'coveo-facet-more' }, l('More')).el;
     }
