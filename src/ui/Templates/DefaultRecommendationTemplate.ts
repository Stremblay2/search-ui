<<<<<<< HEAD
import {Template} from './Template';
import {TemplateCache} from './TemplateCache';
import {IQueryResult} from '../../rest/QueryResult';

export class DefaultRecommendationTemplate extends Template {

  instantiateToString(object?: IQueryResult): string {
    var template = TemplateCache.getDefaultTemplate('Recommendation');
    return template.instantiateToString(object);
  }

  instantiateToElement(object?: IQueryResult): HTMLElement {
    var div = document.createElement('div');
    div.innerHTML = this.instantiateToString(object);
    return div;
  }
}
=======
import {Template} from './Template';
import {TemplateCache} from './TemplateCache';
import {IQueryResult} from '../../rest/QueryResult';

export class DefaultRecommendationTemplate extends Template {

  instantiateToString(object?: IQueryResult): string {
    var template = TemplateCache.getDefaultTemplate('Recommendation');
    return template.instantiateToString(object);
  }

  instantiateToElement(object?: IQueryResult): HTMLElement {
    var div = document.createElement('div');
    div.innerHTML = this.instantiateToString(object);
    return div;
  }
}
>>>>>>> 23bb8abb
<|MERGE_RESOLUTION|>--- conflicted
+++ resolved
@@ -1,4 +1,3 @@
-<<<<<<< HEAD
 import {Template} from './Template';
 import {TemplateCache} from './TemplateCache';
 import {IQueryResult} from '../../rest/QueryResult';
@@ -15,23 +14,4 @@
     div.innerHTML = this.instantiateToString(object);
     return div;
   }
-}
-=======
-import {Template} from './Template';
-import {TemplateCache} from './TemplateCache';
-import {IQueryResult} from '../../rest/QueryResult';
-
-export class DefaultRecommendationTemplate extends Template {
-
-  instantiateToString(object?: IQueryResult): string {
-    var template = TemplateCache.getDefaultTemplate('Recommendation');
-    return template.instantiateToString(object);
-  }
-
-  instantiateToElement(object?: IQueryResult): HTMLElement {
-    var div = document.createElement('div');
-    div.innerHTML = this.instantiateToString(object);
-    return div;
-  }
-}
->>>>>>> 23bb8abb
+}