import {ResultList, IResultListOptions} from '../ResultList/ResultList';
import {ComponentOptions} from '../Base/ComponentOptions';
import {IComponentBindings} from '../Base/ComponentBindings';
import {ImageResultListEvents} from '../../events/ImageResultListEvents';
import {ResultListEvents} from '../../events/ResultListEvents';
import {Initialization} from '../Base/Initialization';
import {InitializationEvents} from '../../events/InitializationEvents';
import {$$, Dom} from '../../utils/Dom';

export interface IImageResultListOptions extends IResultListOptions {
  layoutType?: string;
  heightThreshold?: number;
  columnWidth?: number;
}

/**
 * This component is an extension of the ResultList component to display image results.
 */
export class ImageResultList extends ResultList {
  static ID = 'ImageResultList';
  static rowLayoutTypeStr = 'row';
  static columnLayoutTypeStr = 'column';

  /**
   * The options for the component.
   * This component inherits the options of the @link{ResultList} component.
   * @componentOptions
   */
  static options: IImageResultListOptions = {
    /**
     * Specifies the type of layout used to display images results.
     * The available values are:
     *    row - Displays resized images that fit to the width of the container and have the same height for a row.
     *    column - Displays the images in fixed-size columns.
     * The default value is row.
     */
    layoutType: ComponentOptions.buildStringOption({
      defaultValue: 'row',
      postProcessing: (value: string) => value.toLowerCase()
    }),
    /**
     * Specifies the maximum height of a row in a row layout.
     * The default value is 250.
     */
    heightThreshold: ComponentOptions.buildNumberOption({ defaultValue: 250, min: 16 }),
    /**
     * Specifies the width of a column in a column layout.
     * The default value is 170.
     */
    columnWidth: ComponentOptions.buildNumberOption({ defaultValue: 225, min: 16 })
  }

  private columnResultsArray: number[] = [];
  private imagesInCurrentRow: number[] = [];
  private imagesLoaded = 0;
  private resultIndex: number = 0;
  private lastRowHeight: number = 0;

  constructor(public element: HTMLElement, public options?: IImageResultListOptions, bindings?: IComponentBindings, elementClassId: string = ResultList.ID) {

    super(element, options, bindings, ImageResultList.ID);

    this.options = ComponentOptions.initComponentOptions(element, ImageResultList, options);

    this.lastRowHeight = this.options.heightThreshold;

    this.bind.onRootElement(ResultListEvents.newResultsDisplayed, this.handleProcessNewResultsDisplayed);
    this.bind.onRootElement(InitializationEvents.nuke, this.handleNuke);
    this.bindWindowResizeEvent();
  }

  private getResultsElement(): HTMLElement[] {
    return $$(this.element).findAll('.CoveoResult');
  }

  private getResultsElementImages(): HTMLElement[] {
    return $$(this.element).findAll('.CoveoResult img');
  }

  private getResultsContainerDiv(): HTMLElement {
    return $$(this.element).find('div');
  }

  private bindWindowResizeEvent() {
    window.addEventListener('resize', this.resize);
  }

  private handleNuke() {
    window.removeEventListener('resize', this.resize);
  }

  private resize() {
    let timeout;
    clearTimeout(timeout);
    timeout = setTimeout(this.retrieveLayoutMethod(), 250);
  }

  private handleProcessNewResultsDisplayed() {
    if (this.disabled) {
      $$(this.element).hide();
    } else {
      $$(this.element).show();
    }
    this.onImageProxy(this.retrieveLayoutMethod());
  }

  private addTransitionAllToElement(elements: HTMLElement[]) {
    _.defer(() => {
      _.each(elements, (element) => {
        $$(element).addClass('coveo-transition-all');
      })
    });
  }

  private retrieveLayoutMethod(): () => void {
    let oncomplete: () => any;
    if (!this.disabled) {
      if (this.options.layoutType.toLowerCase() == ImageResultList.columnLayoutTypeStr) {
        return () => this.setupColumns();
      } else if (this.options.layoutType.toLowerCase() == ImageResultList.rowLayoutTypeStr) {
        return () => this.setupRows();
      }
    }
    return () => {
    };
  }

  private onImageProxy(callback: () => void) {
    let results = _.each(this.getResultsElement(), (element: HTMLElement) => {
      if ($$(element).findAll('img').length == 0) {
        $$(element).detach();
      }
    });

    let images = this.getResultsElementImages();
    let loaded = 0;
    let onImageLoad = (image: HTMLImageElement) => {
      if ($$(image).height() > 0) {
        if ($$(image).getAttribute('width') == null && $$(image).getAttribute('height') == null) {
          $$(image).setAttribute('height', $$(image).height().toString());
          $$(image).setAttribute('width', $$(image).width().toString());
        }
        loaded++;
        if (loaded == images.length) {
          callback()
        }
      } else {
        $$(image.parentElement).detach();
        images = _.filter(images, (img) => {
          return !img.isEqualNode(image);
        })
        if (loaded == images.length) {
          callback()
        }
      }
    }
<<<<<<< HEAD
    images.each(function (i, e: HTMLImageElement) {
      if ((this.src && this.complete) || /*for IE 10-*/ $(e).height() > 0) {
        onImageLoad(e);
      } else {
        $(e).off('load').one('load', function () {
          onImageLoad(e);
        });
=======
    _.each(images, (e: HTMLImageElement) => {
      if ((e.src && e.complete) || /*for IE 10-*/ $$(e).height() > 0) {
        onImageLoad(e);
      } else {
        $$(e).one('load', () => { onImageLoad(e) });
>>>>>>> 25ff80cf
      }
    });
  }

  private getHorizontalMargin(element: HTMLElement) {
    let elementDom = $$(element);
    return parseInt(elementDom.css('margin-left')) + parseInt(elementDom.css('margin-right'));
  }

  private getVerticalMargin(element: HTMLElement) {
    let elementDom = $$(element);
    return parseInt(elementDom.css('margin-top')) + parseInt(elementDom.css('margin-bottom'));
  }

  private setupColumns() {
    let containerWidth = $$(this.getResultsContainerDiv()).width();
    let result = this.getResultsElement();
    let colWidth = this.options.columnWidth;
    let margin = this.getHorizontalMargin(result[0]);

    let numberOfColumns = Math.floor(containerWidth / (colWidth + margin));

    this.columnResultsArray = [];
    for (let i = 0; i < numberOfColumns; i++) {
      this.columnResultsArray.push(margin);
    }

    this.positionColumns(colWidth, margin);
    $$(this.element).trigger(ImageResultListEvents.imageResultsLayoutComplete, {});

    if (this.options.enableInfiniteScroll) {
      this.adjustNumberOfResults();
    }
  }

  private positionColumns(colWidth: number, margin: number) {
    let results = this.getResultsElement();

    _.each(results, result => {
      let minTopOffset = _.min(this.columnResultsArray);
      let resultIndex = this.columnResultsArray.indexOf(minTopOffset);
      let leftOffset = margin + (resultIndex * (colWidth + margin));

      result.style.left = leftOffset + 'px';
      result.style.top = minTopOffset + 'px';
      result.style.width = colWidth + 'px';

      this.columnResultsArray[resultIndex] = minTopOffset + $(result).outerHeight() + margin;
    });
    this.setResultsContainerHeight(_.max(this.columnResultsArray));

    this.addTransitionAllToElement(results);
  }

  private setResultsContainerHeight(height: number) {
    $$(this.element).setAttribute('height', (Math.ceil(height).toString()));
  }

  private setupRows() {
    let results = this.getResultsElement();
    let containerWidth = $$(this.element).width();
    this.resultIndex = 0;
    let topOffset = 0;
    while (this.resultIndex < results.length) {
      this.imagesInCurrentRow = [];
      let rowHeight = this.getCurrentRowHeight(results, containerWidth);
      this.setCurrentRowImagesDimensions(results, rowHeight, topOffset);
      topOffset += rowHeight;
    }
    this.setResultsContainerHeight(topOffset);
    $$(this.element).trigger(ImageResultListEvents.imageResultsLayoutComplete, {});
    this.addTransitionAllToElement(results);

    if (this.options.enableInfiniteScroll) {
      this.adjustNumberOfResults();
    }
  }

  private getCurrentRowHeight(results: HTMLElement[], containerWidth: number): number {
    let divider = 0;
    let height: number = null;
    while ((this.resultIndex < results.length) && (height == null || height >= this.options.heightThreshold)) {
      let imageDimensions = this.getImageDimensionsFromResult(results[this.resultIndex]);
      if (imageDimensions != null) {
        divider += imageDimensions.width / imageDimensions.height;
        height = containerWidth / divider;
      }
      this.imagesInCurrentRow.push(this.resultIndex);
      this.resultIndex++;
    }
    // correct height for last element if it can't be as wide as the container
    if (height > this.options.heightThreshold) {
      height = this.lastRowHeight;
    }
    this.lastRowHeight = height;
    return height;
  }

  private getImageDimensionsFromResult(result: HTMLElement) {
    let image = $$(result).find('img');
    let height = parseInt(image.getAttribute('height'));
    let width = parseInt(image.getAttribute('width'));

    return {
      height: height,
      width: width
    };
  }

  private setCurrentRowImagesDimensions(images: HTMLElement[], height: number, top: number) {
    let leftOffset = 0;
    _.each(this.imagesInCurrentRow, imageIndex => {
      let image = $$(images[imageIndex]).find('img');
      let oldWidth = parseInt(image.getAttribute('width'));
      let oldHeight = parseInt(image.getAttribute('height'));
      let width = oldWidth * height / oldHeight;
      let widthMargin = this.getHorizontalMargin(image);
      let heightMargin = this.getVerticalMargin(image);

      image.setAttribute('height', Math.round(height - heightMargin).toString());
      image.setAttribute('width', Math.round(width - widthMargin).toString());
      image.setAttribute('left', Math.round(leftOffset).toString());
      image.setAttribute('top', Math.round(top).toString());

      leftOffset += width;
    });
  }

  private adjustNumberOfResults() {
    let elementHeight = Number($$(this.element).getAttribute('data-height'));

    if (_.isNumber(elementHeight) == false) {
      elementHeight = $$(this.element).height();
    }

    if ((elementHeight < $$(<HTMLElement>this.options.infiniteScrollContainer).height()) && super.hasPotentiallyMoreResultsToDisplay()) {
      super.displayMoreResults(this.options.infiniteScrollPageSize);
    }
  }
}

Initialization.registerAutoCreateComponent(ImageResultList);<|MERGE_RESOLUTION|>--- conflicted
+++ resolved
@@ -154,21 +154,11 @@
         }
       }
     }
-<<<<<<< HEAD
-    images.each(function (i, e: HTMLImageElement) {
-      if ((this.src && this.complete) || /*for IE 10-*/ $(e).height() > 0) {
-        onImageLoad(e);
-      } else {
-        $(e).off('load').one('load', function () {
-          onImageLoad(e);
-        });
-=======
     _.each(images, (e: HTMLImageElement) => {
       if ((e.src && e.complete) || /*for IE 10-*/ $$(e).height() > 0) {
         onImageLoad(e);
       } else {
         $$(e).one('load', () => { onImageLoad(e) });
->>>>>>> 25ff80cf
       }
     });
   }
