--- conflicted
+++ resolved
@@ -1,4 +1,3 @@
-<<<<<<< HEAD
 import {Template} from '../Templates/Template'
 import {IQueryResult} from '../../rest/QueryResult'
 
@@ -12,20 +11,4 @@
   instantiateToString(queryResult?: IQueryResult): string {
     return '<div><span class="CoveoIcon"></span> <a class="CoveoResultLink"></a> <span class="CoveoQuickview"></span></div>';
   }
-}
-=======
-import {Template} from '../Templates/Template'
-import {IQueryResult} from '../../rest/QueryResult'
-
-
-export class DefaultResultAttachmentTemplate extends Template {
-
-  constructor() {
-    super();
-  }
-
-  instantiateToString(queryResult?: IQueryResult): string {
-    return '<div><span class="CoveoIcon"></span> <a class="CoveoResultLink"></a> <span class="CoveoQuickview"></span></div>';
-  }
-}
->>>>>>> 23bb8abb
+}