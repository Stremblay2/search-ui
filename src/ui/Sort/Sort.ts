--- conflicted
+++ resolved
@@ -30,19 +30,10 @@
     /**
      * The criterion for sorting<br/>
      * The available criteria are:
-<<<<<<< HEAD
      * - `relevancy`
      * - `Date`
      * - `qre`
      * - `@fieldname` (replace fieldname with an actual field name (e.g. <code>@syssize</code>)
-=======
-     * <ul>
-     *   <li><code>relevancy</code></li>
-     *   <li><code>Date</code></li>
-     *   <li><code>qre</code></li>
-     *   <li><code>@fieldname</code> (replace fieldname with an actual field name (e.g.: <code>@syssize</code>).</li>
-     * </ul>
->>>>>>> 7d2ccff5
      *
      * A direction (ascending or descending) can be specified, for example "date ascending".<br/>
      * A Sort component can have multiple criteria, passed as a list.<br/>
