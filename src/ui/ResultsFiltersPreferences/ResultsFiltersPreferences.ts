<<<<<<< HEAD
import {Component} from '../Base/Component';
import {ComponentOptions} from '../Base/ComponentOptions';
import {IComponentBindings} from '../Base/ComponentBindings';
import {LocalStorageUtils} from '../../utils/LocalStorageUtils';
import {KEYBOARD} from '../../utils/KeyboardUtils';
import {PreferencesPanel} from '../PreferencesPanel/PreferencesPanel';
import {PreferencesPanelCheckboxInput, PreferencesPanelTextAreaInput, PreferencePanelMultiSelectInput, PreferencePanelInputToBuild} from '../PreferencesPanel/PreferencesPanelItem';
import {InitializationEvents} from '../../events/InitializationEvents';
import {PreferencesPanelEvents} from '../../events/PreferencesPanelEvents';
import {ModelEvents} from '../../models/Model';
import {QueryEvents, IBuildingQueryEventArgs} from '../../events/QueryEvents';
import {QueryStateModel, QueryStateAttributes} from '../../models/QueryStateModel';
import {BreadcrumbEvents, IPopulateBreadcrumbEventArgs} from '../../events/BreadcrumbEvents';
import {AnalyticsActionCauseList, IAnalyticsCustomFiltersChangeMeta} from '../Analytics/AnalyticsActionListMeta'
import {Tab} from '../Tab/Tab';
import {Initialization} from '../Base/Initialization';
import {l} from '../../strings/Strings';
import {Utils} from '../../utils/Utils';
import {$$} from '../../utils/Dom';

export interface IResultFilterPreference {
  selected?: boolean;
  custom?: boolean;
  tab?: string[];
  caption: string;
  expression: string;
}

export interface IResultsFiltersPreferencesOptions {
  filters?: {
    [caption: string]: { expression: string; tab?: string[]; };
  };
  includeInBreadcrumb?: boolean;
  showAdvancedFilters?: boolean;
}

/**
 * This component allows end-users to create their own customized filters to apply to their search.<br/>
 * It is a feature meant for advanced user that understand the Coveo Query syntax.<br/>
 * These preferences are saved in the localStorage of each user.<br/>
 * This component is normally accessible visually using the {@link Settings} menu.<br/>
 * It is usually located, in the DOM, inside the {@link PreferencesPanel} component.
 */
export class ResultsFiltersPreferences extends Component {
  static ID = 'ResultsFiltersPreferences';

  /**
   * The options for the component
   * @componentOptions
   */
  static options: IResultsFiltersPreferencesOptions = {
    /**
     * Specifies whether to include the active filter(s) in the breadcrumb.<br/>
     * Default is <code>true</code>.
     */
    includeInBreadcrumb: ComponentOptions.buildBooleanOption({ defaultValue: true }),
    /**
     * Specifies whether to show or hide the Create button to allow end-users to create their own filters.<br/>
     * If set to false, only pre-populated filter created on initialization using js code will be available to the end user.
     * Default is <code>true</code>.
     */
    showAdvancedFilters: ComponentOptions.buildBooleanOption({ defaultValue: true }),
    /**
     * Specifies default filters that all users will see.<br/>
     * End-users will not be able to modify or delete them, as they are not customized for each user, but instead created by the creator/developer of the search page.<br/>
     * Filters should follow this definition : <br/>
     * <code>
     *   filters: { [caption: string]: { expression: string; tab?: string[]; }};
     * </code><br/>
     * eg :
     * <pre>
     * Coveo.init(root, {
     *   ResultsFiltersPreferences : {
     *     filters : {
     *       'Only google drive stuff' : {
     *         tab: ['Tab1', 'Tab2'],
     *         expression : '@connectortype == 'GoogleDriveCrawler''
     *       },
     *       'Another filter' : {
     *         expression : 'another expression''
     *       }
     *     }
     *   }
     * })
     * </pre><br/>
     * This is optional, and by default this option is left 'empty'.
     */
    filters: <any>ComponentOptions.buildJsonOption()
  };

  public preferences: { [caption: string]: IResultFilterPreference };
  private preferencePanelLocalStorage: LocalStorageUtils<{ [caption: string]: IResultFilterPreference }>;
  private preferencePanel: HTMLElement;
  private preferenceContainer: HTMLElement;
  private preferencePanelCheckboxInput: PreferencesPanelCheckboxInput;
  private advancedFilters: HTMLElement;
  private advancedFiltersBuilder: HTMLElement;
  private advancedFiltersTextInputCaption: PreferencesPanelTextAreaInput;
  private advancedFiltersTextInputExpression: PreferencesPanelTextAreaInput;
  private advancedFiltersTabSelect: PreferencePanelMultiSelectInput;
  private advancedFilterFormValidate: HTMLElement;

  constructor(public element: HTMLElement, public options: IResultsFiltersPreferencesOptions, public bindings: IComponentBindings) {
    super(element, ResultsFiltersPreferences.ID, bindings);

    this.options = ComponentOptions.initComponentOptions(element, ResultsFiltersPreferences, options);

    this.preferencePanel = $$(this.element).closest(Component.computeCssClassName(PreferencesPanel));
    this.preferencePanelLocalStorage = new LocalStorageUtils<{ [caption: string]: IResultFilterPreference }>(ResultsFiltersPreferences.ID);
    this.mergeLocalPreferencesWithStaticPreferences();

    this.bindPreferencePanelEvent();
    this.bindBreadcrumbEvent();
    this.bindQueryEvent();

    // We need to wait after all components are initialized before building the dom, because this component interacts with Tab
    // And we don't know if Tab(s) are initialized before or after this component.
    this.bind.oneRootElement(InitializationEvents.afterComponentsInitialization, () => this.createDom());

    this.bind.oneQueryState(ModelEvents.CHANGE_ONE, QueryStateAttributes.T, () => this.fromPreferencesToCheckboxInput());
  }

  public createDom() {
    this.buildTitle();
    this.buildCheckboxesInput();
    if (this.options.showAdvancedFilters) {
      this.buildAdvancedFilters();
    }
  }

  public save() {
    this.fromCheckboxInputToPreferences();
    var toSave = _.omit(this.preferences, 'tab');
    this.logger.info('Saving preferences', toSave);
    this.preferencePanelLocalStorage.save(toSave);
  }

  public exitWithoutSave() {
    this.fromPreferencesToCheckboxInput();
  }

  private bindPreferencePanelEvent() {
    this.bind.on(this.preferencePanel, PreferencesPanelEvents.savePreferences, () => this.save())
    this.bind.on(this.preferencePanel, PreferencesPanelEvents.exitPreferencesWithoutSave, () => this.exitWithoutSave())
  }

  private bindBreadcrumbEvent() {
    if (this.options.includeInBreadcrumb) {
      this.bind.onRootElement(BreadcrumbEvents.populateBreadcrumb, (args: IPopulateBreadcrumbEventArgs) => this.handlePopulateBreadcrumb(args));
      this.bind.onRootElement(BreadcrumbEvents.clearBreadcrumb, () => this.handleClearBreadcrumb());
    }
  }

  private bindQueryEvent() {
    this.bind.onRootElement(QueryEvents.buildingQuery, (args: IBuildingQueryEventArgs) => this.handleBuildingQuery(args));
  }

  private handleBuildingQuery(args: IBuildingQueryEventArgs) {
    _.each(this.getActiveFilters(), (filter) => {
      args.queryBuilder.advancedExpression.add(filter.expression)
    })
  }

  private handlePopulateBreadcrumb(args: IPopulateBreadcrumbEventArgs) {
    var actives = this.getActiveFilters();
    if (Utils.isNonEmptyArray(actives)) {
      var container = $$('div', { className: 'coveo-results-filter-preferences-breadcrumb' });
      var title = $$('span', { className: 'coveo-title' });
      title.text(l('FiltersInYourPreferences') + ':');
      container.el.appendChild(title.el);

      var valuesContainer = $$('span', { className: 'coveo-values' });
      container.el.appendChild(valuesContainer.el);

      for (var i = 0; i < actives.length; i++) {
        if (i != 0) {
          var separator = $$('span', {
            className: 'coveo-separator'
          });
          separator.text(', ');
          valuesContainer.el.appendChild(separator.el);
        }
        valuesContainer.el.appendChild(this.buildBreadcrumb(actives[i]));
      }
      args.breadcrumbs.push({ element: container.el });
    }
  }

  private handleClearBreadcrumb() {
    _.each(this.getActiveFilters(), (filter) => {
      filter.selected = false;
    })
    this.fromPreferencesToCheckboxInput();
  }

  private buildTitle() {
    this.element.appendChild($$('div', {
      className: 'coveo-title'
    }, l('ResultsFilteringExpression')).el);
  }

  private buildAdvancedFilters() {
    this.advancedFilters = $$('div', { className: 'coveo-advanced-filters' }, l('Create')).el;
    this.buildAdvancedFilterInput();
    this.buildAdvancedFilterFormValidate();
    this.advancedFiltersBuilder = $$('div', { className: 'coveo-advanced-filters-builder' }).el;
    this.advancedFiltersBuilder.appendChild(this.advancedFilterFormValidate);
    $$(this.advancedFilters).on('click', () => this.openAdvancedFilterSectionOrSaveFilters());
    var onlineHelp = $$('a', {
      href: 'http://www.coveo.com/go?dest=adminhelp70&lcid=9&context=10006',
      className: 'coveo-online-help'
    }, '?');

    var title = $$(this.element).find('.coveo-title');

    onlineHelp.insertAfter(title);
    $$(this.advancedFilters).insertAfter(title);
    this.element.appendChild(this.advancedFiltersBuilder);
  }

  private buildAdvancedFilterInput() {
    this.advancedFiltersTextInputCaption = new PreferencesPanelTextAreaInput(<PreferencePanelInputToBuild[]>[{
      label: l('Caption'),
      placeholder: l('EnterExpressionName'),
      otherAttribute: 'required'
    }], ResultsFiltersPreferences.ID + '-advanced-caption');
    this.advancedFiltersTextInputExpression = new PreferencesPanelTextAreaInput(<PreferencePanelInputToBuild[]>[{
      label: l('Expression'),
      placeholder: l('EnterExpressionToFilterWith'),
      otherAttribute: 'required'
    }], ResultsFiltersPreferences.ID + '-advanced-expression');
    this.advancedFiltersTabSelect = new PreferencePanelMultiSelectInput({
      label: l('Tab'),
      placeholder: l('SelectTab')
    }, this.getAllTabs(), ResultsFiltersPreferences.ID + '-multiselect');
  }

  private buildAdvancedFilterFormValidate() {
    this.advancedFilterFormValidate = $$('form').el;

    var formSubmit = $$('input', {
      type: 'submit'
    })

    var saveFormButton = $$('span', {
      className: 'coveo-save'
    });

    var closeFormButton = $$('span', {
      className: 'coveo-close'
    });

    var saveAndCloseContainer = $$('div', {
      className: 'coveo-choice-container coveo-close-and-save'
    });

    saveAndCloseContainer.el.appendChild(saveFormButton.el);
    saveAndCloseContainer.el.appendChild(closeFormButton.el);

    var inputCaption = this.advancedFiltersTextInputCaption.build();
    $$(inputCaption).addClass('coveo-caption');

    var filtersTabSelect = this.advancedFiltersTabSelect.build();
    $$(filtersTabSelect).addClass('coveo-tab');

    var filtersExpression = this.advancedFiltersTextInputExpression.build();
    $$(filtersExpression).addClass('coveo-expression');

    _.each([inputCaption, filtersTabSelect, filtersExpression, saveAndCloseContainer.el, formSubmit.el], (el: HTMLElement) => {
      this.advancedFilterFormValidate.appendChild(el);
    })

    saveFormButton.on('click', () => formSubmit.trigger('click'));
    closeFormButton.on('click', () => $$(this.advancedFiltersBuilder).toggleClass('coveo-active'));

    $$($$(this.advancedFilterFormValidate).find('textarea')).on('keyup', (e: KeyboardEvent) => {
      if (e.keyCode == KEYBOARD.ENTER) {
        formSubmit.trigger('click');
      }
    })

    $$(this.advancedFilterFormValidate).on('submit', (e: Event) => this.validateAndSaveAdvancedFilter(e));
  }

  private getAdvancedFiltersTextInputToBuild(): PreferencePanelInputToBuild[] {
    return <PreferencePanelInputToBuild[]>[{
      label: l('Caption'),
      otherAttribute: 'required'
    }, {
        label: l('Expression'),
        otherAttribute: 'required'
      }
    ]
  }

  private getAllTabs() {
    var tabRef = Component.getComponentRef('Tab');
    if (tabRef) {
      var tabsElement = $$(this.root).findAll('.' + Component.computeCssClassName(tabRef));
      return _.map(tabsElement, (tabElement: HTMLElement) => {
        let tab = <Tab>Component.get(tabElement);
        return tab.options.id;
      })
    }
  }

  private getPreferencesBoxInputToBuild(): PreferencePanelInputToBuild[] {
    return _.map(this.preferences, (filter: IResultFilterPreference) => {
      return {
        label: filter.caption,
        tab: filter.tab,
        expression: filter.expression
      }
    })
  }

  private buildCheckboxesInput() {
    if (this.preferenceContainer != undefined) {
      this.preferenceContainer.remove();
    }
    var toBuild = this.getPreferencesBoxInputToBuild();
    if (Utils.isNonEmptyArray(toBuild)) {
      this.preferencePanelCheckboxInput = new PreferencesPanelCheckboxInput(toBuild, ResultsFiltersPreferences.ID);
      this.preferenceContainer = $$('div', {
        className: 'coveo-choices-container'
      }).el;
      this.preferenceContainer.appendChild(this.preferencePanelCheckboxInput.build());

      _.each($$(this.preferenceContainer).findAll('.coveo-choice-container'), (choiceContainer: HTMLElement) => {
        choiceContainer.appendChild($$('div', { className: 'coveo-section coveo-section-edit-delete' }).el);
      })

      $$(this.element).append(this.preferenceContainer);
      this.buildEditAdvancedFilter();
      this.buildDeleteAdvancedFilter();
      this.fromPreferencesToCheckboxInput();
      _.each($$(this.preferenceContainer).findAll('input'), (input: HTMLElement) => {
        $$(input).on('change', (e: Event) => {
          this.save();
          var target: HTMLInputElement = <HTMLInputElement>e.target;
          var filter = this.preferences[target.value];
          this.fromFilterToAnalyticsEvent(filter, filter.selected ? 'selected' : 'unselected');
          this.queryController.executeQuery();
        })
      })
    }
  }

  private buildDeleteAdvancedFilter() {
    _.each(this.preferences, (filter) => {
      if (filter.custom) {
        var deleteElement = $$('span', {
          className: 'coveo-delete'
        }, $$('span', {
          className: 'coveo-icon'
        }).el).el;
        var filterElement = this.getFilterElementByCaption(filter.caption);
        var insertInto = $$($$(filterElement).closest('coveo-section').parentElement).find('.coveo-section-edit-delete');
        insertInto.appendChild(deleteElement);
        $$(deleteElement).on('click', () => this.confirmDelete(filter, filterElement));
      }
    })
  }

  private buildEditAdvancedFilter() {
    _.each(this.preferences, (filter) => {
      if (filter.custom) {
        var editElement = $$('span', {
          className: 'coveo-edit'
        }, $$('span', { className: 'coveo-icon' }));
        var filterElement = this.getFilterElementByCaption(filter.caption);
        var insertInto = $$($$(filterElement).closest('coveo-section').parentElement).find('.coveo-section-edit-delete');
        insertInto.appendChild(editElement.el);
        editElement.on('click', () => this.editElement(filter, filterElement));
      }
    })
  }

  private buildBreadcrumb(filter: IResultFilterPreference): HTMLElement {
    var elem = $$('span', { className: 'coveo-value' });

    var caption = $$('span', { className: 'coveo-caption' })
    caption.text(filter.caption);
    elem.el.appendChild(caption.el);

    var clear = $$('span', { className: 'coveo-clear' });
    elem.el.appendChild(clear.el);

    elem.on('click', () => {
      filter.selected = false;
      this.fromFilterToAnalyticsEvent(filter, 'cleared from breadcrumb');
      this.fromPreferencesToCheckboxInput();
      this.queryController.executeQuery();
    })

    return elem.el;
  }

  private confirmDelete(filter: IResultFilterPreference, filterElement: HTMLElement) {
    if (confirm(l('AreYouSureDeleteFilter', filter.caption, filter.expression))) {
      var isSelected = filter.selected
      this.deleteFilterPreference(filter, filterElement);
      if (isSelected) {
        this.fromFilterToAnalyticsEvent(filter, 'deleted');
        this.queryController.executeQuery();
      }
    }
  }

  private editElement(filter: IResultFilterPreference, filterElement: HTMLElement) {
    var oldCaption = this.preferences[filter.caption].caption;
    var oldTab = this.preferences[filter.caption].tab;
    var oldExpression = this.preferences[filter.caption].expression;
    this.deleteFilterPreference(filter, filterElement);
    this.openAdvancedFilterSectionOrSaveFilters();
    this.populateEditSection({ tab: oldTab, caption: oldCaption, expression: oldExpression });
  }

  private populateEditSection(toPopulate = { tab: [''], caption: '', expression: '' }) {
    this.advancedFiltersTextInputCaption.setValue(l('Caption'), toPopulate.caption);
    this.advancedFiltersTextInputExpression.setValue(l('Expression'), toPopulate.expression);
    this.advancedFiltersTabSelect.setValues(toPopulate.tab);
  }

  private deleteFilterPreference(filter: IResultFilterPreference, filterElement: HTMLElement) {
    this.preferencePanelLocalStorage.remove(filter.caption);
    delete this.preferences[filter.caption];
    $$($$(filterElement).closest('.coveo-choice-container')).detach();
  }

  private openAdvancedFilterSectionOrSaveFilters() {
    if ($$(this.advancedFiltersBuilder).hasClass('coveo-active')) {
      $$($$(this.advancedFilterFormValidate).find('input[type=submit]')).trigger('click');
    } else {
      this.populateEditSection();
      $$(this.advancedFiltersBuilder).toggleClass('coveo-active');
    }
  }

  private validateAndSaveAdvancedFilter(e: Event) {
    e.preventDefault();
    $$(this.advancedFiltersBuilder).removeClass('coveo-active');
    var caption = this.advancedFiltersTextInputCaption.getValues()[0];
    var expression = this.advancedFiltersTextInputExpression.getValues()[0];
    var tabs = this.advancedFiltersTabSelect.getValues()
    this.preferences[caption] = {
      caption: caption,
      custom: true,
      expression: expression,
      tab: tabs,
      selected: true
    }
    this.buildCheckboxesInput();
    this.save();
    this.queryStateModel.set(QueryStateModel.attributesEnum.t, this.getActiveTab());
    this.advancedFiltersTextInputCaption.reset();
    this.advancedFiltersTextInputExpression.reset();
    this.advancedFiltersTabSelect.reset();
    this.element.appendChild(this.advancedFiltersBuilder);
    this.fromFilterToAnalyticsEvent(this.preferences[caption], 'saved');
    this.queryController.executeQuery();
  }

  private fromPreferencesToCheckboxInput() {
    _.each(this.getActiveFilters(), (filter: IResultFilterPreference) => {
      this.preferencePanelCheckboxInput.select(filter.caption);
    })
    _.each(this.getInactiveFilters(), (filter: IResultFilterPreference) => {
      this.preferencePanelCheckboxInput.unselect(filter.caption);
    })
    _.each(this.getDormantFilters(), (filter: IResultFilterPreference) => {
      this.preferencePanelCheckboxInput.select(filter.caption);
    })
  }

  private fromCheckboxInputToPreferences() {
    var selecteds = this.preferencePanelCheckboxInput.getSelecteds();
    _.each(this.preferences, (filter: IResultFilterPreference) => {
      if (_.contains(selecteds, filter.caption)) {
        filter.selected = true;
      } else {
        filter.selected = false;
      }
    })
  }

  private getDormantFilters() {
    var activeTab = this.getActiveTab();
    return _.filter(this.preferences, (filter: IResultFilterPreference) => {
      return filter.selected && !this.filterIsInActiveTab(filter, activeTab);
    })
  }

  private getActiveFilters() {
    var activeTab = this.getActiveTab();
    return _.filter(this.preferences, (filter: IResultFilterPreference) => {
      return filter.selected && this.filterIsInActiveTab(filter, activeTab);
    })
  }

  private getInactiveFilters() {
    var activeTab = this.getActiveTab();
    return _.filter(this.preferences, (filter: IResultFilterPreference) => {
      return !filter.selected || !this.filterIsInActiveTab(filter, activeTab);
    })
  }

  private getActiveTab() {
    return this.queryStateModel.get(QueryStateModel.attributesEnum.t);
  }

  private filterIsInActiveTab(filter: IResultFilterPreference, tab: string) {
    filter.tab = _.compact(filter.tab);
    return _.contains(filter.tab, tab) || Utils.isEmptyArray(filter.tab);
  }

  private getFilterElementByCaption(caption: string): HTMLElement {
    return $$(this.preferenceContainer).find('input[value=\'' + caption + '\']').parentElement;
  }

  private fromResultsFilterOptionToResultsPreferenceInterface() {
    var ret: { [key: string]: IResultFilterPreference } = {};
    _.each(<any>this.options.filters, (filter: { expression: string; tab?: string[]; }, caption: string) => {
      ret[caption] = {
        expression: filter.expression,
        tab: filter.tab,
        selected: false,
        custom: false,
        caption: caption
      }
    })
    return ret;
  }

  private mergeLocalPreferencesWithStaticPreferences() {
    var staticPreferences = this.fromResultsFilterOptionToResultsPreferenceInterface();
    var localPreferences = this.preferencePanelLocalStorage.load();
    var localPreferencesWithoutRemoved = _.filter<IResultFilterPreference>(localPreferences, (preference) => {
      var isCustom = preference.custom;
      var existsInStatic = _.find<IResultFilterPreference>(staticPreferences, (staticPreference) => {
        return staticPreference.caption == preference.caption
      })
      return isCustom || existsInStatic != undefined;
    })

    var localToMerge = {};
    _.each(localPreferencesWithoutRemoved, (filter: IResultFilterPreference) => {
      localToMerge[filter.caption] = {
        expression: filter.expression,
        tab: filter.tab,
        selected: filter.selected,
        custom: filter.custom,
        caption: filter.caption
      }
    });
    this.preferences = <{ [caption: string]: IResultFilterPreference; }>Utils.extendDeep(staticPreferences, localToMerge);
  }

  private fromFilterToAnalyticsEvent(filter: IResultFilterPreference, type: string) {
    this.usageAnalytics.logSearchEvent<IAnalyticsCustomFiltersChangeMeta>(AnalyticsActionCauseList.customfiltersChange, {
      customFilterName: filter.caption,
      customFilterExpression: filter.expression,
      customFilterType: type
    });
  }
}

Initialization.registerAutoCreateComponent(ResultsFiltersPreferences);
=======
import {Component} from '../Base/Component';
import {ComponentOptions} from '../Base/ComponentOptions';
import {IComponentBindings} from '../Base/ComponentBindings';
import {LocalStorageUtils} from '../../utils/LocalStorageUtils';
import {KEYBOARD} from '../../utils/KeyboardUtils';
import {PreferencesPanel} from '../PreferencesPanel/PreferencesPanel';
import {PreferencesPanelCheckboxInput, PreferencesPanelTextAreaInput, PreferencePanelMultiSelectInput, IPreferencePanelInputToBuild} from '../PreferencesPanel/PreferencesPanelItem';
import {InitializationEvents} from '../../events/InitializationEvents';
import {PreferencesPanelEvents} from '../../events/PreferencesPanelEvents';
import {ModelEvents} from '../../models/Model';
import {QueryEvents, IBuildingQueryEventArgs} from '../../events/QueryEvents';
import {QueryStateModel, QueryStateAttributes} from '../../models/QueryStateModel';
import {BreadcrumbEvents, IPopulateBreadcrumbEventArgs} from '../../events/BreadcrumbEvents';
import {AnalyticsActionCauseList, IAnalyticsCustomFiltersChangeMeta} from '../Analytics/AnalyticsActionListMeta'
import {Tab} from '../Tab/Tab';
import {Initialization} from '../Base/Initialization';
import {l} from '../../strings/Strings';
import {Utils} from '../../utils/Utils';
import {$$} from '../../utils/Dom';

export interface IResultFilterPreference {
  selected?: boolean;
  custom?: boolean;
  tab?: string[];
  caption: string;
  expression: string;
}

export interface IResultsFiltersPreferencesOptions {
  filters?: {
    [caption: string]: { expression: string; tab?: string[]; };
  };
  includeInBreadcrumb?: boolean;
  showAdvancedFilters?: boolean;
}

/**
 * This component allows end-users to create their own customized filters to apply to their search.<br/>
 * It is a feature meant for advanced user that understand the Coveo Query syntax.<br/>
 * These preferences are saved in the localStorage of each user.<br/>
 * This component is normally accessible visually using the {@link Settings} menu.<br/>
 * It is usually located, in the DOM, inside the {@link PreferencesPanel} component.
 */
export class ResultsFiltersPreferences extends Component {
  static ID = 'ResultsFiltersPreferences';

  /**
   * The options for the component
   * @componentOptions
   */
  static options: IResultsFiltersPreferencesOptions = {
    /**
     * Specifies whether to include the active filter(s) in the breadcrumb.<br/>
     * Default is <code>true</code>.
     */
    includeInBreadcrumb: ComponentOptions.buildBooleanOption({ defaultValue: true }),
    /**
     * Specifies whether to show or hide the Create button to allow end-users to create their own filters.<br/>
     * If set to false, only pre-populated filter created on initialization using js code will be available to the end user.
     * Default is <code>true</code>.
     */
    showAdvancedFilters: ComponentOptions.buildBooleanOption({ defaultValue: true }),
    /**
     * Specifies default filters that all users will see.<br/>
     * End-users will not be able to modify or delete them, as they are not customized for each user, but instead created by the creator/developer of the search page.<br/>
     * Filters should follow this definition : <br/>
     * <code>
     *   filters: { [caption: string]: { expression: string; tab?: string[]; }};
     * </code><br/>
     * eg :
     * <pre>
     * Coveo.init(root, {
     *   ResultsFiltersPreferences : {
     *     filters : {
     *       'Only google drive stuff' : {
     *         tab: ['Tab1', 'Tab2'],
     *         expression : '@connectortype == 'GoogleDriveCrawler''
     *       },
     *       'Another filter' : {
     *         expression : 'another expression''
     *       }
     *     }
     *   }
     * })
     * </pre><br/>
     * This is optional, and by default this option is left 'empty'.
     */
    filters: <any>ComponentOptions.buildJsonOption()
  };

  public preferences: { [caption: string]: IResultFilterPreference };
  private preferencePanelLocalStorage: LocalStorageUtils<{ [caption: string]: IResultFilterPreference }>;
  private preferencePanel: HTMLElement;
  private preferenceContainer: HTMLElement;
  private preferencePanelCheckboxInput: PreferencesPanelCheckboxInput;
  private advancedFilters: HTMLElement;
  private advancedFiltersBuilder: HTMLElement;
  private advancedFiltersTextInputCaption: PreferencesPanelTextAreaInput;
  private advancedFiltersTextInputExpression: PreferencesPanelTextAreaInput;
  private advancedFiltersTabSelect: PreferencePanelMultiSelectInput;
  private advancedFilterFormValidate: HTMLElement;

  constructor(public element: HTMLElement, public options: IResultsFiltersPreferencesOptions, public bindings: IComponentBindings) {
    super(element, ResultsFiltersPreferences.ID, bindings);

    this.options = ComponentOptions.initComponentOptions(element, ResultsFiltersPreferences, options);

    this.preferencePanel = $$(this.element).closest(Component.computeCssClassName(PreferencesPanel));
    this.preferencePanelLocalStorage = new LocalStorageUtils<{ [caption: string]: IResultFilterPreference }>(ResultsFiltersPreferences.ID);
    this.mergeLocalPreferencesWithStaticPreferences();

    this.bindPreferencePanelEvent();
    this.bindBreadcrumbEvent();
    this.bindQueryEvent();

    // We need to wait after all components are initialized before building the dom, because this component interacts with Tab
    // And we don't know if Tab(s) are initialized before or after this component.
    this.bind.oneRootElement(InitializationEvents.afterComponentsInitialization, () => this.createDom());

    this.bind.oneQueryState(ModelEvents.CHANGE_ONE, QueryStateAttributes.T, () => this.fromPreferencesToCheckboxInput());
  }

  public createDom() {
    this.buildTitle();
    this.buildCheckboxesInput();
    if (this.options.showAdvancedFilters) {
      this.buildAdvancedFilters();
    }
  }

  public save() {
    this.fromCheckboxInputToPreferences();
    var toSave = _.omit(this.preferences, 'tab');
    this.logger.info('Saving preferences', toSave);
    this.preferencePanelLocalStorage.save(toSave);
  }

  public exitWithoutSave() {
    this.fromPreferencesToCheckboxInput();
  }

  private bindPreferencePanelEvent() {
    this.bind.on(this.preferencePanel, PreferencesPanelEvents.savePreferences, () => this.save())
    this.bind.on(this.preferencePanel, PreferencesPanelEvents.exitPreferencesWithoutSave, () => this.exitWithoutSave())
  }

  private bindBreadcrumbEvent() {
    if (this.options.includeInBreadcrumb) {
      this.bind.onRootElement(BreadcrumbEvents.populateBreadcrumb, (args: IPopulateBreadcrumbEventArgs) => this.handlePopulateBreadcrumb(args));
      this.bind.onRootElement(BreadcrumbEvents.clearBreadcrumb, () => this.handleClearBreadcrumb());
    }
  }

  private bindQueryEvent() {
    this.bind.onRootElement(QueryEvents.buildingQuery, (args: IBuildingQueryEventArgs) => this.handleBuildingQuery(args));
  }

  private handleBuildingQuery(args: IBuildingQueryEventArgs) {
    _.each(this.getActiveFilters(), (filter) => {
      args.queryBuilder.advancedExpression.add(filter.expression)
    })
  }

  private handlePopulateBreadcrumb(args: IPopulateBreadcrumbEventArgs) {
    var actives = this.getActiveFilters();
    if (Utils.isNonEmptyArray(actives)) {
      var container = $$('div', { className: 'coveo-results-filter-preferences-breadcrumb' });
      var title = $$('span', { className: 'coveo-title' });
      title.text(l('FiltersInYourPreferences') + ':');
      container.el.appendChild(title.el);

      var valuesContainer = $$('span', { className: 'coveo-values' });
      container.el.appendChild(valuesContainer.el);

      for (var i = 0; i < actives.length; i++) {
        if (i != 0) {
          var separator = $$('span', {
            className: 'coveo-separator'
          });
          separator.text(', ');
          valuesContainer.el.appendChild(separator.el);
        }
        valuesContainer.el.appendChild(this.buildBreadcrumb(actives[i]));
      }
      args.breadcrumbs.push({ element: container.el });
    }
  }

  private handleClearBreadcrumb() {
    _.each(this.getActiveFilters(), (filter) => {
      filter.selected = false;
    })
    this.fromPreferencesToCheckboxInput();
  }

  private buildTitle() {
    this.element.appendChild($$('div', {
      className: 'coveo-title'
    }, l('ResultsFilteringExpression')).el);
  }

  private buildAdvancedFilters() {
    this.advancedFilters = $$('div', { className: 'coveo-advanced-filters' }, l('Create')).el;
    this.buildAdvancedFilterInput();
    this.buildAdvancedFilterFormValidate();
    this.advancedFiltersBuilder = $$('div', { className: 'coveo-advanced-filters-builder' }).el;
    this.advancedFiltersBuilder.appendChild(this.advancedFilterFormValidate);
    $$(this.advancedFilters).on('click', () => this.openAdvancedFilterSectionOrSaveFilters());
    var onlineHelp = $$('a', {
      href: 'http://www.coveo.com/go?dest=adminhelp70&lcid=9&context=10006',
      className: 'coveo-online-help'
    }, '?');

    var title = $$(this.element).find('.coveo-title');

    onlineHelp.insertAfter(title);
    $$(this.advancedFilters).insertAfter(title);
    this.element.appendChild(this.advancedFiltersBuilder);
  }

  private buildAdvancedFilterInput() {
    this.advancedFiltersTextInputCaption = new PreferencesPanelTextAreaInput(<IPreferencePanelInputToBuild[]>[{
      label: l('Caption'),
      placeholder: l('EnterExpressionName'),
      otherAttribute: 'required'
    }], ResultsFiltersPreferences.ID + '-advanced-caption');
    this.advancedFiltersTextInputExpression = new PreferencesPanelTextAreaInput(<IPreferencePanelInputToBuild[]>[{
      label: l('Expression'),
      placeholder: l('EnterExpressionToFilterWith'),
      otherAttribute: 'required'
    }], ResultsFiltersPreferences.ID + '-advanced-expression');
    this.advancedFiltersTabSelect = new PreferencePanelMultiSelectInput({
      label: l('Tab'),
      placeholder: l('SelectTab')
    }, this.getAllTabs(), ResultsFiltersPreferences.ID + '-multiselect');
  }

  private buildAdvancedFilterFormValidate() {
    this.advancedFilterFormValidate = $$('form').el;

    var formSubmit = $$('input', {
      type: 'submit'
    })

    var saveFormButton = $$('span', {
      className: 'coveo-save'
    });

    var closeFormButton = $$('span', {
      className: 'coveo-close'
    });

    var saveAndCloseContainer = $$('div', {
      className: 'coveo-choice-container coveo-close-and-save'
    });

    saveAndCloseContainer.el.appendChild(saveFormButton.el);
    saveAndCloseContainer.el.appendChild(closeFormButton.el);

    var inputCaption = this.advancedFiltersTextInputCaption.build();
    $$(inputCaption).addClass('coveo-caption');

    var filtersTabSelect = this.advancedFiltersTabSelect.build();
    $$(filtersTabSelect).addClass('coveo-tab');

    var filtersExpression = this.advancedFiltersTextInputExpression.build();
    $$(filtersExpression).addClass('coveo-expression');

    _.each([inputCaption, filtersTabSelect, filtersExpression, saveAndCloseContainer.el, formSubmit.el], (el: HTMLElement) => {
      this.advancedFilterFormValidate.appendChild(el);
    })

    saveFormButton.on('click', () => formSubmit.trigger('click'));
    closeFormButton.on('click', () => $$(this.advancedFiltersBuilder).toggleClass('coveo-active'));

    $$($$(this.advancedFilterFormValidate).find('textarea')).on('keyup', (e: KeyboardEvent) => {
      if (e.keyCode == KEYBOARD.ENTER) {
        formSubmit.trigger('click');
      }
    })

    $$(this.advancedFilterFormValidate).on('submit', (e: Event) => this.validateAndSaveAdvancedFilter(e));
  }

  private getAdvancedFiltersTextInputToBuild(): IPreferencePanelInputToBuild[] {
    return <IPreferencePanelInputToBuild[]>[{
      label: l('Caption'),
      otherAttribute: 'required'
    }, {
        label: l('Expression'),
        otherAttribute: 'required'
      }
    ]
  }

  private getAllTabs() {
    var tabRef = Component.getComponentRef('Tab');
    if (tabRef) {
      var tabsElement = $$(this.root).findAll('.' + Component.computeCssClassName(tabRef));
      return _.map(tabsElement, (tabElement: HTMLElement) => {
        let tab = <Tab>Component.get(tabElement);
        return tab.options.id;
      })
    }
  }

  private getPreferencesBoxInputToBuild(): IPreferencePanelInputToBuild[] {
    return _.map(this.preferences, (filter: IResultFilterPreference) => {
      return {
        label: filter.caption,
        tab: filter.tab,
        expression: filter.expression
      }
    })
  }

  private buildCheckboxesInput() {
    if (this.preferenceContainer != undefined) {
      this.preferenceContainer.remove();
    }
    var toBuild = this.getPreferencesBoxInputToBuild();
    if (Utils.isNonEmptyArray(toBuild)) {
      this.preferencePanelCheckboxInput = new PreferencesPanelCheckboxInput(toBuild, ResultsFiltersPreferences.ID);
      this.preferenceContainer = $$('div', {
        className: 'coveo-choices-container'
      }).el;
      this.preferenceContainer.appendChild(this.preferencePanelCheckboxInput.build());

      _.each($$(this.preferenceContainer).findAll('.coveo-choice-container'), (choiceContainer: HTMLElement) => {
        choiceContainer.appendChild($$('div', { className: 'coveo-section coveo-section-edit-delete' }).el);
      })

      $$(this.element).append(this.preferenceContainer);
      this.buildEditAdvancedFilter();
      this.buildDeleteAdvancedFilter();
      this.fromPreferencesToCheckboxInput();
      _.each($$(this.preferenceContainer).findAll('input'), (input: HTMLElement) => {
        $$(input).on('change', (e: Event) => {
          this.save();
          var target: HTMLInputElement = <HTMLInputElement>e.target;
          var filter = this.preferences[target.value];
          this.fromFilterToAnalyticsEvent(filter, filter.selected ? 'selected' : 'unselected');
          this.queryController.executeQuery();
        })
      })
    }
  }

  private buildDeleteAdvancedFilter() {
    _.each(this.preferences, (filter) => {
      if (filter.custom) {
        var deleteElement = $$('span', {
          className: 'coveo-delete'
        }, $$('span', {
          className: 'coveo-icon'
        }).el).el;
        var filterElement = this.getFilterElementByCaption(filter.caption);
        var insertInto = $$($$(filterElement).closest('coveo-section').parentElement).find('.coveo-section-edit-delete');
        insertInto.appendChild(deleteElement);
        $$(deleteElement).on('click', () => this.confirmDelete(filter, filterElement));
      }
    })
  }

  private buildEditAdvancedFilter() {
    _.each(this.preferences, (filter) => {
      if (filter.custom) {
        var editElement = $$('span', {
          className: 'coveo-edit'
        }, $$('span', { className: 'coveo-icon' }));
        var filterElement = this.getFilterElementByCaption(filter.caption);
        var insertInto = $$($$(filterElement).closest('coveo-section').parentElement).find('.coveo-section-edit-delete');
        insertInto.appendChild(editElement.el);
        editElement.on('click', () => this.editElement(filter, filterElement));
      }
    })
  }

  private buildBreadcrumb(filter: IResultFilterPreference): HTMLElement {
    var elem = $$('span', { className: 'coveo-value' });

    var caption = $$('span', { className: 'coveo-caption' })
    caption.text(filter.caption);
    elem.el.appendChild(caption.el);

    var clear = $$('span', { className: 'coveo-clear' });
    elem.el.appendChild(clear.el);

    elem.on('click', () => {
      filter.selected = false;
      this.fromFilterToAnalyticsEvent(filter, 'cleared from breadcrumb');
      this.fromPreferencesToCheckboxInput();
      this.queryController.executeQuery();
    })

    return elem.el;
  }

  private confirmDelete(filter: IResultFilterPreference, filterElement: HTMLElement) {
    if (confirm(l('AreYouSureDeleteFilter', filter.caption, filter.expression))) {
      var isSelected = filter.selected
      this.deleteFilterPreference(filter, filterElement);
      if (isSelected) {
        this.fromFilterToAnalyticsEvent(filter, 'deleted');
        this.queryController.executeQuery();
      }
    }
  }

  private editElement(filter: IResultFilterPreference, filterElement: HTMLElement) {
    var oldCaption = this.preferences[filter.caption].caption;
    var oldTab = this.preferences[filter.caption].tab;
    var oldExpression = this.preferences[filter.caption].expression;
    this.deleteFilterPreference(filter, filterElement);
    this.openAdvancedFilterSectionOrSaveFilters();
    this.populateEditSection({ tab: oldTab, caption: oldCaption, expression: oldExpression });
  }

  private populateEditSection(toPopulate = { tab: [''], caption: '', expression: '' }) {
    this.advancedFiltersTextInputCaption.setValue(l('Caption'), toPopulate.caption);
    this.advancedFiltersTextInputExpression.setValue(l('Expression'), toPopulate.expression);
    this.advancedFiltersTabSelect.setValues(toPopulate.tab);
  }

  private deleteFilterPreference(filter: IResultFilterPreference, filterElement: HTMLElement) {
    this.preferencePanelLocalStorage.remove(filter.caption);
    delete this.preferences[filter.caption];
    $$($$(filterElement).closest('.coveo-choice-container')).detach();
  }

  private openAdvancedFilterSectionOrSaveFilters() {
    if ($$(this.advancedFiltersBuilder).hasClass('coveo-active')) {
      $$($$(this.advancedFilterFormValidate).find('input[type=submit]')).trigger('click');
    } else {
      this.populateEditSection();
      $$(this.advancedFiltersBuilder).toggleClass('coveo-active');
    }
  }

  private validateAndSaveAdvancedFilter(e: Event) {
    e.preventDefault();
    $$(this.advancedFiltersBuilder).removeClass('coveo-active');
    var caption = this.advancedFiltersTextInputCaption.getValues()[0];
    var expression = this.advancedFiltersTextInputExpression.getValues()[0];
    var tabs = this.advancedFiltersTabSelect.getValues()
    this.preferences[caption] = {
      caption: caption,
      custom: true,
      expression: expression,
      tab: tabs,
      selected: true
    }
    this.buildCheckboxesInput();
    this.save();
    this.queryStateModel.set(QueryStateModel.attributesEnum.t, this.getActiveTab());
    this.advancedFiltersTextInputCaption.reset();
    this.advancedFiltersTextInputExpression.reset();
    this.advancedFiltersTabSelect.reset();
    this.element.appendChild(this.advancedFiltersBuilder);
    this.fromFilterToAnalyticsEvent(this.preferences[caption], 'saved');
    this.queryController.executeQuery();
  }

  private fromPreferencesToCheckboxInput() {
    _.each(this.getActiveFilters(), (filter: IResultFilterPreference) => {
      this.preferencePanelCheckboxInput.select(filter.caption);
    })
    _.each(this.getInactiveFilters(), (filter: IResultFilterPreference) => {
      this.preferencePanelCheckboxInput.unselect(filter.caption);
    })
    _.each(this.getDormantFilters(), (filter: IResultFilterPreference) => {
      this.preferencePanelCheckboxInput.select(filter.caption);
    })
  }

  private fromCheckboxInputToPreferences() {
    var selecteds = this.preferencePanelCheckboxInput.getSelecteds();
    _.each(this.preferences, (filter: IResultFilterPreference) => {
      if (_.contains(selecteds, filter.caption)) {
        filter.selected = true;
      } else {
        filter.selected = false;
      }
    })
  }

  private getDormantFilters() {
    var activeTab = this.getActiveTab();
    return _.filter(this.preferences, (filter: IResultFilterPreference) => {
      return filter.selected && !this.filterIsInActiveTab(filter, activeTab);
    })
  }

  private getActiveFilters() {
    var activeTab = this.getActiveTab();
    return _.filter(this.preferences, (filter: IResultFilterPreference) => {
      return filter.selected && this.filterIsInActiveTab(filter, activeTab);
    })
  }

  private getInactiveFilters() {
    var activeTab = this.getActiveTab();
    return _.filter(this.preferences, (filter: IResultFilterPreference) => {
      return !filter.selected || !this.filterIsInActiveTab(filter, activeTab);
    })
  }

  private getActiveTab() {
    return this.queryStateModel.get(QueryStateModel.attributesEnum.t);
  }

  private filterIsInActiveTab(filter: IResultFilterPreference, tab: string) {
    filter.tab = _.compact(filter.tab);
    return _.contains(filter.tab, tab) || Utils.isEmptyArray(filter.tab);
  }

  private getFilterElementByCaption(caption: string): HTMLElement {
    return $$(this.preferenceContainer).find('input[value=\'' + caption + '\']').parentElement;
  }

  private fromResultsFilterOptionToResultsPreferenceInterface() {
    var ret: { [key: string]: IResultFilterPreference } = {};
    _.each(<any>this.options.filters, (filter: { expression: string; tab?: string[]; }, caption: string) => {
      ret[caption] = {
        expression: filter.expression,
        tab: filter.tab,
        selected: false,
        custom: false,
        caption: caption
      }
    })
    return ret;
  }

  private mergeLocalPreferencesWithStaticPreferences() {
    var staticPreferences = this.fromResultsFilterOptionToResultsPreferenceInterface();
    var localPreferences = this.preferencePanelLocalStorage.load();
    var localPreferencesWithoutRemoved = _.filter<IResultFilterPreference>(localPreferences, (preference) => {
      var isCustom = preference.custom;
      var existsInStatic = _.find<IResultFilterPreference>(staticPreferences, (staticPreference) => {
        return staticPreference.caption == preference.caption
      })
      return isCustom || existsInStatic != undefined;
    })

    var localToMerge = {};
    _.each(localPreferencesWithoutRemoved, (filter: IResultFilterPreference) => {
      localToMerge[filter.caption] = {
        expression: filter.expression,
        tab: filter.tab,
        selected: filter.selected,
        custom: filter.custom,
        caption: filter.caption
      }
    });
    this.preferences = <{ [caption: string]: IResultFilterPreference; }>Utils.extendDeep(staticPreferences, localToMerge);
  }

  private fromFilterToAnalyticsEvent(filter: IResultFilterPreference, type: string) {
    this.usageAnalytics.logSearchEvent<IAnalyticsCustomFiltersChangeMeta>(AnalyticsActionCauseList.customfiltersChange, {
      customFilterName: filter.caption,
      customFilterExpression: filter.expression,
      customFilterType: type
    });
  }
}

Initialization.registerAutoCreateComponent(ResultsFiltersPreferences);
>>>>>>> 23bb8abb
<|MERGE_RESOLUTION|>--- conflicted
+++ resolved
@@ -1,11 +1,10 @@
-<<<<<<< HEAD
 import {Component} from '../Base/Component';
 import {ComponentOptions} from '../Base/ComponentOptions';
 import {IComponentBindings} from '../Base/ComponentBindings';
 import {LocalStorageUtils} from '../../utils/LocalStorageUtils';
 import {KEYBOARD} from '../../utils/KeyboardUtils';
 import {PreferencesPanel} from '../PreferencesPanel/PreferencesPanel';
-import {PreferencesPanelCheckboxInput, PreferencesPanelTextAreaInput, PreferencePanelMultiSelectInput, PreferencePanelInputToBuild} from '../PreferencesPanel/PreferencesPanelItem';
+import {PreferencesPanelCheckboxInput, PreferencesPanelTextAreaInput, PreferencePanelMultiSelectInput, IPreferencePanelInputToBuild} from '../PreferencesPanel/PreferencesPanelItem';
 import {InitializationEvents} from '../../events/InitializationEvents';
 import {PreferencesPanelEvents} from '../../events/PreferencesPanelEvents';
 import {ModelEvents} from '../../models/Model';
@@ -220,575 +219,6 @@
   }
 
   private buildAdvancedFilterInput() {
-    this.advancedFiltersTextInputCaption = new PreferencesPanelTextAreaInput(<PreferencePanelInputToBuild[]>[{
-      label: l('Caption'),
-      placeholder: l('EnterExpressionName'),
-      otherAttribute: 'required'
-    }], ResultsFiltersPreferences.ID + '-advanced-caption');
-    this.advancedFiltersTextInputExpression = new PreferencesPanelTextAreaInput(<PreferencePanelInputToBuild[]>[{
-      label: l('Expression'),
-      placeholder: l('EnterExpressionToFilterWith'),
-      otherAttribute: 'required'
-    }], ResultsFiltersPreferences.ID + '-advanced-expression');
-    this.advancedFiltersTabSelect = new PreferencePanelMultiSelectInput({
-      label: l('Tab'),
-      placeholder: l('SelectTab')
-    }, this.getAllTabs(), ResultsFiltersPreferences.ID + '-multiselect');
-  }
-
-  private buildAdvancedFilterFormValidate() {
-    this.advancedFilterFormValidate = $$('form').el;
-
-    var formSubmit = $$('input', {
-      type: 'submit'
-    })
-
-    var saveFormButton = $$('span', {
-      className: 'coveo-save'
-    });
-
-    var closeFormButton = $$('span', {
-      className: 'coveo-close'
-    });
-
-    var saveAndCloseContainer = $$('div', {
-      className: 'coveo-choice-container coveo-close-and-save'
-    });
-
-    saveAndCloseContainer.el.appendChild(saveFormButton.el);
-    saveAndCloseContainer.el.appendChild(closeFormButton.el);
-
-    var inputCaption = this.advancedFiltersTextInputCaption.build();
-    $$(inputCaption).addClass('coveo-caption');
-
-    var filtersTabSelect = this.advancedFiltersTabSelect.build();
-    $$(filtersTabSelect).addClass('coveo-tab');
-
-    var filtersExpression = this.advancedFiltersTextInputExpression.build();
-    $$(filtersExpression).addClass('coveo-expression');
-
-    _.each([inputCaption, filtersTabSelect, filtersExpression, saveAndCloseContainer.el, formSubmit.el], (el: HTMLElement) => {
-      this.advancedFilterFormValidate.appendChild(el);
-    })
-
-    saveFormButton.on('click', () => formSubmit.trigger('click'));
-    closeFormButton.on('click', () => $$(this.advancedFiltersBuilder).toggleClass('coveo-active'));
-
-    $$($$(this.advancedFilterFormValidate).find('textarea')).on('keyup', (e: KeyboardEvent) => {
-      if (e.keyCode == KEYBOARD.ENTER) {
-        formSubmit.trigger('click');
-      }
-    })
-
-    $$(this.advancedFilterFormValidate).on('submit', (e: Event) => this.validateAndSaveAdvancedFilter(e));
-  }
-
-  private getAdvancedFiltersTextInputToBuild(): PreferencePanelInputToBuild[] {
-    return <PreferencePanelInputToBuild[]>[{
-      label: l('Caption'),
-      otherAttribute: 'required'
-    }, {
-        label: l('Expression'),
-        otherAttribute: 'required'
-      }
-    ]
-  }
-
-  private getAllTabs() {
-    var tabRef = Component.getComponentRef('Tab');
-    if (tabRef) {
-      var tabsElement = $$(this.root).findAll('.' + Component.computeCssClassName(tabRef));
-      return _.map(tabsElement, (tabElement: HTMLElement) => {
-        let tab = <Tab>Component.get(tabElement);
-        return tab.options.id;
-      })
-    }
-  }
-
-  private getPreferencesBoxInputToBuild(): PreferencePanelInputToBuild[] {
-    return _.map(this.preferences, (filter: IResultFilterPreference) => {
-      return {
-        label: filter.caption,
-        tab: filter.tab,
-        expression: filter.expression
-      }
-    })
-  }
-
-  private buildCheckboxesInput() {
-    if (this.preferenceContainer != undefined) {
-      this.preferenceContainer.remove();
-    }
-    var toBuild = this.getPreferencesBoxInputToBuild();
-    if (Utils.isNonEmptyArray(toBuild)) {
-      this.preferencePanelCheckboxInput = new PreferencesPanelCheckboxInput(toBuild, ResultsFiltersPreferences.ID);
-      this.preferenceContainer = $$('div', {
-        className: 'coveo-choices-container'
-      }).el;
-      this.preferenceContainer.appendChild(this.preferencePanelCheckboxInput.build());
-
-      _.each($$(this.preferenceContainer).findAll('.coveo-choice-container'), (choiceContainer: HTMLElement) => {
-        choiceContainer.appendChild($$('div', { className: 'coveo-section coveo-section-edit-delete' }).el);
-      })
-
-      $$(this.element).append(this.preferenceContainer);
-      this.buildEditAdvancedFilter();
-      this.buildDeleteAdvancedFilter();
-      this.fromPreferencesToCheckboxInput();
-      _.each($$(this.preferenceContainer).findAll('input'), (input: HTMLElement) => {
-        $$(input).on('change', (e: Event) => {
-          this.save();
-          var target: HTMLInputElement = <HTMLInputElement>e.target;
-          var filter = this.preferences[target.value];
-          this.fromFilterToAnalyticsEvent(filter, filter.selected ? 'selected' : 'unselected');
-          this.queryController.executeQuery();
-        })
-      })
-    }
-  }
-
-  private buildDeleteAdvancedFilter() {
-    _.each(this.preferences, (filter) => {
-      if (filter.custom) {
-        var deleteElement = $$('span', {
-          className: 'coveo-delete'
-        }, $$('span', {
-          className: 'coveo-icon'
-        }).el).el;
-        var filterElement = this.getFilterElementByCaption(filter.caption);
-        var insertInto = $$($$(filterElement).closest('coveo-section').parentElement).find('.coveo-section-edit-delete');
-        insertInto.appendChild(deleteElement);
-        $$(deleteElement).on('click', () => this.confirmDelete(filter, filterElement));
-      }
-    })
-  }
-
-  private buildEditAdvancedFilter() {
-    _.each(this.preferences, (filter) => {
-      if (filter.custom) {
-        var editElement = $$('span', {
-          className: 'coveo-edit'
-        }, $$('span', { className: 'coveo-icon' }));
-        var filterElement = this.getFilterElementByCaption(filter.caption);
-        var insertInto = $$($$(filterElement).closest('coveo-section').parentElement).find('.coveo-section-edit-delete');
-        insertInto.appendChild(editElement.el);
-        editElement.on('click', () => this.editElement(filter, filterElement));
-      }
-    })
-  }
-
-  private buildBreadcrumb(filter: IResultFilterPreference): HTMLElement {
-    var elem = $$('span', { className: 'coveo-value' });
-
-    var caption = $$('span', { className: 'coveo-caption' })
-    caption.text(filter.caption);
-    elem.el.appendChild(caption.el);
-
-    var clear = $$('span', { className: 'coveo-clear' });
-    elem.el.appendChild(clear.el);
-
-    elem.on('click', () => {
-      filter.selected = false;
-      this.fromFilterToAnalyticsEvent(filter, 'cleared from breadcrumb');
-      this.fromPreferencesToCheckboxInput();
-      this.queryController.executeQuery();
-    })
-
-    return elem.el;
-  }
-
-  private confirmDelete(filter: IResultFilterPreference, filterElement: HTMLElement) {
-    if (confirm(l('AreYouSureDeleteFilter', filter.caption, filter.expression))) {
-      var isSelected = filter.selected
-      this.deleteFilterPreference(filter, filterElement);
-      if (isSelected) {
-        this.fromFilterToAnalyticsEvent(filter, 'deleted');
-        this.queryController.executeQuery();
-      }
-    }
-  }
-
-  private editElement(filter: IResultFilterPreference, filterElement: HTMLElement) {
-    var oldCaption = this.preferences[filter.caption].caption;
-    var oldTab = this.preferences[filter.caption].tab;
-    var oldExpression = this.preferences[filter.caption].expression;
-    this.deleteFilterPreference(filter, filterElement);
-    this.openAdvancedFilterSectionOrSaveFilters();
-    this.populateEditSection({ tab: oldTab, caption: oldCaption, expression: oldExpression });
-  }
-
-  private populateEditSection(toPopulate = { tab: [''], caption: '', expression: '' }) {
-    this.advancedFiltersTextInputCaption.setValue(l('Caption'), toPopulate.caption);
-    this.advancedFiltersTextInputExpression.setValue(l('Expression'), toPopulate.expression);
-    this.advancedFiltersTabSelect.setValues(toPopulate.tab);
-  }
-
-  private deleteFilterPreference(filter: IResultFilterPreference, filterElement: HTMLElement) {
-    this.preferencePanelLocalStorage.remove(filter.caption);
-    delete this.preferences[filter.caption];
-    $$($$(filterElement).closest('.coveo-choice-container')).detach();
-  }
-
-  private openAdvancedFilterSectionOrSaveFilters() {
-    if ($$(this.advancedFiltersBuilder).hasClass('coveo-active')) {
-      $$($$(this.advancedFilterFormValidate).find('input[type=submit]')).trigger('click');
-    } else {
-      this.populateEditSection();
-      $$(this.advancedFiltersBuilder).toggleClass('coveo-active');
-    }
-  }
-
-  private validateAndSaveAdvancedFilter(e: Event) {
-    e.preventDefault();
-    $$(this.advancedFiltersBuilder).removeClass('coveo-active');
-    var caption = this.advancedFiltersTextInputCaption.getValues()[0];
-    var expression = this.advancedFiltersTextInputExpression.getValues()[0];
-    var tabs = this.advancedFiltersTabSelect.getValues()
-    this.preferences[caption] = {
-      caption: caption,
-      custom: true,
-      expression: expression,
-      tab: tabs,
-      selected: true
-    }
-    this.buildCheckboxesInput();
-    this.save();
-    this.queryStateModel.set(QueryStateModel.attributesEnum.t, this.getActiveTab());
-    this.advancedFiltersTextInputCaption.reset();
-    this.advancedFiltersTextInputExpression.reset();
-    this.advancedFiltersTabSelect.reset();
-    this.element.appendChild(this.advancedFiltersBuilder);
-    this.fromFilterToAnalyticsEvent(this.preferences[caption], 'saved');
-    this.queryController.executeQuery();
-  }
-
-  private fromPreferencesToCheckboxInput() {
-    _.each(this.getActiveFilters(), (filter: IResultFilterPreference) => {
-      this.preferencePanelCheckboxInput.select(filter.caption);
-    })
-    _.each(this.getInactiveFilters(), (filter: IResultFilterPreference) => {
-      this.preferencePanelCheckboxInput.unselect(filter.caption);
-    })
-    _.each(this.getDormantFilters(), (filter: IResultFilterPreference) => {
-      this.preferencePanelCheckboxInput.select(filter.caption);
-    })
-  }
-
-  private fromCheckboxInputToPreferences() {
-    var selecteds = this.preferencePanelCheckboxInput.getSelecteds();
-    _.each(this.preferences, (filter: IResultFilterPreference) => {
-      if (_.contains(selecteds, filter.caption)) {
-        filter.selected = true;
-      } else {
-        filter.selected = false;
-      }
-    })
-  }
-
-  private getDormantFilters() {
-    var activeTab = this.getActiveTab();
-    return _.filter(this.preferences, (filter: IResultFilterPreference) => {
-      return filter.selected && !this.filterIsInActiveTab(filter, activeTab);
-    })
-  }
-
-  private getActiveFilters() {
-    var activeTab = this.getActiveTab();
-    return _.filter(this.preferences, (filter: IResultFilterPreference) => {
-      return filter.selected && this.filterIsInActiveTab(filter, activeTab);
-    })
-  }
-
-  private getInactiveFilters() {
-    var activeTab = this.getActiveTab();
-    return _.filter(this.preferences, (filter: IResultFilterPreference) => {
-      return !filter.selected || !this.filterIsInActiveTab(filter, activeTab);
-    })
-  }
-
-  private getActiveTab() {
-    return this.queryStateModel.get(QueryStateModel.attributesEnum.t);
-  }
-
-  private filterIsInActiveTab(filter: IResultFilterPreference, tab: string) {
-    filter.tab = _.compact(filter.tab);
-    return _.contains(filter.tab, tab) || Utils.isEmptyArray(filter.tab);
-  }
-
-  private getFilterElementByCaption(caption: string): HTMLElement {
-    return $$(this.preferenceContainer).find('input[value=\'' + caption + '\']').parentElement;
-  }
-
-  private fromResultsFilterOptionToResultsPreferenceInterface() {
-    var ret: { [key: string]: IResultFilterPreference } = {};
-    _.each(<any>this.options.filters, (filter: { expression: string; tab?: string[]; }, caption: string) => {
-      ret[caption] = {
-        expression: filter.expression,
-        tab: filter.tab,
-        selected: false,
-        custom: false,
-        caption: caption
-      }
-    })
-    return ret;
-  }
-
-  private mergeLocalPreferencesWithStaticPreferences() {
-    var staticPreferences = this.fromResultsFilterOptionToResultsPreferenceInterface();
-    var localPreferences = this.preferencePanelLocalStorage.load();
-    var localPreferencesWithoutRemoved = _.filter<IResultFilterPreference>(localPreferences, (preference) => {
-      var isCustom = preference.custom;
-      var existsInStatic = _.find<IResultFilterPreference>(staticPreferences, (staticPreference) => {
-        return staticPreference.caption == preference.caption
-      })
-      return isCustom || existsInStatic != undefined;
-    })
-
-    var localToMerge = {};
-    _.each(localPreferencesWithoutRemoved, (filter: IResultFilterPreference) => {
-      localToMerge[filter.caption] = {
-        expression: filter.expression,
-        tab: filter.tab,
-        selected: filter.selected,
-        custom: filter.custom,
-        caption: filter.caption
-      }
-    });
-    this.preferences = <{ [caption: string]: IResultFilterPreference; }>Utils.extendDeep(staticPreferences, localToMerge);
-  }
-
-  private fromFilterToAnalyticsEvent(filter: IResultFilterPreference, type: string) {
-    this.usageAnalytics.logSearchEvent<IAnalyticsCustomFiltersChangeMeta>(AnalyticsActionCauseList.customfiltersChange, {
-      customFilterName: filter.caption,
-      customFilterExpression: filter.expression,
-      customFilterType: type
-    });
-  }
-}
-
-Initialization.registerAutoCreateComponent(ResultsFiltersPreferences);
-=======
-import {Component} from '../Base/Component';
-import {ComponentOptions} from '../Base/ComponentOptions';
-import {IComponentBindings} from '../Base/ComponentBindings';
-import {LocalStorageUtils} from '../../utils/LocalStorageUtils';
-import {KEYBOARD} from '../../utils/KeyboardUtils';
-import {PreferencesPanel} from '../PreferencesPanel/PreferencesPanel';
-import {PreferencesPanelCheckboxInput, PreferencesPanelTextAreaInput, PreferencePanelMultiSelectInput, IPreferencePanelInputToBuild} from '../PreferencesPanel/PreferencesPanelItem';
-import {InitializationEvents} from '../../events/InitializationEvents';
-import {PreferencesPanelEvents} from '../../events/PreferencesPanelEvents';
-import {ModelEvents} from '../../models/Model';
-import {QueryEvents, IBuildingQueryEventArgs} from '../../events/QueryEvents';
-import {QueryStateModel, QueryStateAttributes} from '../../models/QueryStateModel';
-import {BreadcrumbEvents, IPopulateBreadcrumbEventArgs} from '../../events/BreadcrumbEvents';
-import {AnalyticsActionCauseList, IAnalyticsCustomFiltersChangeMeta} from '../Analytics/AnalyticsActionListMeta'
-import {Tab} from '../Tab/Tab';
-import {Initialization} from '../Base/Initialization';
-import {l} from '../../strings/Strings';
-import {Utils} from '../../utils/Utils';
-import {$$} from '../../utils/Dom';
-
-export interface IResultFilterPreference {
-  selected?: boolean;
-  custom?: boolean;
-  tab?: string[];
-  caption: string;
-  expression: string;
-}
-
-export interface IResultsFiltersPreferencesOptions {
-  filters?: {
-    [caption: string]: { expression: string; tab?: string[]; };
-  };
-  includeInBreadcrumb?: boolean;
-  showAdvancedFilters?: boolean;
-}
-
-/**
- * This component allows end-users to create their own customized filters to apply to their search.<br/>
- * It is a feature meant for advanced user that understand the Coveo Query syntax.<br/>
- * These preferences are saved in the localStorage of each user.<br/>
- * This component is normally accessible visually using the {@link Settings} menu.<br/>
- * It is usually located, in the DOM, inside the {@link PreferencesPanel} component.
- */
-export class ResultsFiltersPreferences extends Component {
-  static ID = 'ResultsFiltersPreferences';
-
-  /**
-   * The options for the component
-   * @componentOptions
-   */
-  static options: IResultsFiltersPreferencesOptions = {
-    /**
-     * Specifies whether to include the active filter(s) in the breadcrumb.<br/>
-     * Default is <code>true</code>.
-     */
-    includeInBreadcrumb: ComponentOptions.buildBooleanOption({ defaultValue: true }),
-    /**
-     * Specifies whether to show or hide the Create button to allow end-users to create their own filters.<br/>
-     * If set to false, only pre-populated filter created on initialization using js code will be available to the end user.
-     * Default is <code>true</code>.
-     */
-    showAdvancedFilters: ComponentOptions.buildBooleanOption({ defaultValue: true }),
-    /**
-     * Specifies default filters that all users will see.<br/>
-     * End-users will not be able to modify or delete them, as they are not customized for each user, but instead created by the creator/developer of the search page.<br/>
-     * Filters should follow this definition : <br/>
-     * <code>
-     *   filters: { [caption: string]: { expression: string; tab?: string[]; }};
-     * </code><br/>
-     * eg :
-     * <pre>
-     * Coveo.init(root, {
-     *   ResultsFiltersPreferences : {
-     *     filters : {
-     *       'Only google drive stuff' : {
-     *         tab: ['Tab1', 'Tab2'],
-     *         expression : '@connectortype == 'GoogleDriveCrawler''
-     *       },
-     *       'Another filter' : {
-     *         expression : 'another expression''
-     *       }
-     *     }
-     *   }
-     * })
-     * </pre><br/>
-     * This is optional, and by default this option is left 'empty'.
-     */
-    filters: <any>ComponentOptions.buildJsonOption()
-  };
-
-  public preferences: { [caption: string]: IResultFilterPreference };
-  private preferencePanelLocalStorage: LocalStorageUtils<{ [caption: string]: IResultFilterPreference }>;
-  private preferencePanel: HTMLElement;
-  private preferenceContainer: HTMLElement;
-  private preferencePanelCheckboxInput: PreferencesPanelCheckboxInput;
-  private advancedFilters: HTMLElement;
-  private advancedFiltersBuilder: HTMLElement;
-  private advancedFiltersTextInputCaption: PreferencesPanelTextAreaInput;
-  private advancedFiltersTextInputExpression: PreferencesPanelTextAreaInput;
-  private advancedFiltersTabSelect: PreferencePanelMultiSelectInput;
-  private advancedFilterFormValidate: HTMLElement;
-
-  constructor(public element: HTMLElement, public options: IResultsFiltersPreferencesOptions, public bindings: IComponentBindings) {
-    super(element, ResultsFiltersPreferences.ID, bindings);
-
-    this.options = ComponentOptions.initComponentOptions(element, ResultsFiltersPreferences, options);
-
-    this.preferencePanel = $$(this.element).closest(Component.computeCssClassName(PreferencesPanel));
-    this.preferencePanelLocalStorage = new LocalStorageUtils<{ [caption: string]: IResultFilterPreference }>(ResultsFiltersPreferences.ID);
-    this.mergeLocalPreferencesWithStaticPreferences();
-
-    this.bindPreferencePanelEvent();
-    this.bindBreadcrumbEvent();
-    this.bindQueryEvent();
-
-    // We need to wait after all components are initialized before building the dom, because this component interacts with Tab
-    // And we don't know if Tab(s) are initialized before or after this component.
-    this.bind.oneRootElement(InitializationEvents.afterComponentsInitialization, () => this.createDom());
-
-    this.bind.oneQueryState(ModelEvents.CHANGE_ONE, QueryStateAttributes.T, () => this.fromPreferencesToCheckboxInput());
-  }
-
-  public createDom() {
-    this.buildTitle();
-    this.buildCheckboxesInput();
-    if (this.options.showAdvancedFilters) {
-      this.buildAdvancedFilters();
-    }
-  }
-
-  public save() {
-    this.fromCheckboxInputToPreferences();
-    var toSave = _.omit(this.preferences, 'tab');
-    this.logger.info('Saving preferences', toSave);
-    this.preferencePanelLocalStorage.save(toSave);
-  }
-
-  public exitWithoutSave() {
-    this.fromPreferencesToCheckboxInput();
-  }
-
-  private bindPreferencePanelEvent() {
-    this.bind.on(this.preferencePanel, PreferencesPanelEvents.savePreferences, () => this.save())
-    this.bind.on(this.preferencePanel, PreferencesPanelEvents.exitPreferencesWithoutSave, () => this.exitWithoutSave())
-  }
-
-  private bindBreadcrumbEvent() {
-    if (this.options.includeInBreadcrumb) {
-      this.bind.onRootElement(BreadcrumbEvents.populateBreadcrumb, (args: IPopulateBreadcrumbEventArgs) => this.handlePopulateBreadcrumb(args));
-      this.bind.onRootElement(BreadcrumbEvents.clearBreadcrumb, () => this.handleClearBreadcrumb());
-    }
-  }
-
-  private bindQueryEvent() {
-    this.bind.onRootElement(QueryEvents.buildingQuery, (args: IBuildingQueryEventArgs) => this.handleBuildingQuery(args));
-  }
-
-  private handleBuildingQuery(args: IBuildingQueryEventArgs) {
-    _.each(this.getActiveFilters(), (filter) => {
-      args.queryBuilder.advancedExpression.add(filter.expression)
-    })
-  }
-
-  private handlePopulateBreadcrumb(args: IPopulateBreadcrumbEventArgs) {
-    var actives = this.getActiveFilters();
-    if (Utils.isNonEmptyArray(actives)) {
-      var container = $$('div', { className: 'coveo-results-filter-preferences-breadcrumb' });
-      var title = $$('span', { className: 'coveo-title' });
-      title.text(l('FiltersInYourPreferences') + ':');
-      container.el.appendChild(title.el);
-
-      var valuesContainer = $$('span', { className: 'coveo-values' });
-      container.el.appendChild(valuesContainer.el);
-
-      for (var i = 0; i < actives.length; i++) {
-        if (i != 0) {
-          var separator = $$('span', {
-            className: 'coveo-separator'
-          });
-          separator.text(', ');
-          valuesContainer.el.appendChild(separator.el);
-        }
-        valuesContainer.el.appendChild(this.buildBreadcrumb(actives[i]));
-      }
-      args.breadcrumbs.push({ element: container.el });
-    }
-  }
-
-  private handleClearBreadcrumb() {
-    _.each(this.getActiveFilters(), (filter) => {
-      filter.selected = false;
-    })
-    this.fromPreferencesToCheckboxInput();
-  }
-
-  private buildTitle() {
-    this.element.appendChild($$('div', {
-      className: 'coveo-title'
-    }, l('ResultsFilteringExpression')).el);
-  }
-
-  private buildAdvancedFilters() {
-    this.advancedFilters = $$('div', { className: 'coveo-advanced-filters' }, l('Create')).el;
-    this.buildAdvancedFilterInput();
-    this.buildAdvancedFilterFormValidate();
-    this.advancedFiltersBuilder = $$('div', { className: 'coveo-advanced-filters-builder' }).el;
-    this.advancedFiltersBuilder.appendChild(this.advancedFilterFormValidate);
-    $$(this.advancedFilters).on('click', () => this.openAdvancedFilterSectionOrSaveFilters());
-    var onlineHelp = $$('a', {
-      href: 'http://www.coveo.com/go?dest=adminhelp70&lcid=9&context=10006',
-      className: 'coveo-online-help'
-    }, '?');
-
-    var title = $$(this.element).find('.coveo-title');
-
-    onlineHelp.insertAfter(title);
-    $$(this.advancedFilters).insertAfter(title);
-    this.element.appendChild(this.advancedFiltersBuilder);
-  }
-
-  private buildAdvancedFilterInput() {
     this.advancedFiltersTextInputCaption = new PreferencesPanelTextAreaInput(<IPreferencePanelInputToBuild[]>[{
       label: l('Caption'),
       placeholder: l('EnterExpressionName'),
@@ -1135,5 +565,4 @@
   }
 }
 
-Initialization.registerAutoCreateComponent(ResultsFiltersPreferences);
->>>>>>> 23bb8abb
+Initialization.registerAutoCreateComponent(ResultsFiltersPreferences);