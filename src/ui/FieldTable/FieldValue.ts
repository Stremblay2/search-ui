--- conflicted
+++ resolved
@@ -1,4 +1,3 @@
-<<<<<<< HEAD
 import {Component} from '../Base/Component'
 import {IComponentBindings} from '../Base/ComponentBindings'
 import {ComponentOptions} from '../Base/ComponentOptions'
@@ -21,6 +20,7 @@
   helper?: string;
   helperOptions?: { [key: string]: any };
   splitValues?: boolean;
+  separator?: string;
 }
 
 export interface IAnalyticsFieldValueMeta {
@@ -70,12 +70,17 @@
      */
     htmlValue: ComponentOptions.buildBooleanOption({ defaultValue: false }),
     /**
-     * Specifies if the field value is to be split at each semicolon (<code>;</code>).
+     * Specifies if the field value is to be split at each separator.
      * This is useful for splitting groups by a facet field.<br/>
      * The values displayed are split by commas (<code>,</code>).<br/>
      * The default value is <code>false</code>.
      */
     splitValues: ComponentOptions.buildBooleanOption({ defaultValue: false }),
+    /**
+     * Specifies the string used to split multi value fields.
+     * The default value is <code>;</code>.
+     */
+    separator: ComponentOptions.buildStringOption({ defaultValue: ';' }),
     /**
      * Specifies the helper to be used by the FieldValue to display its content.<br/>
      * A few helpers exist by default (see {@link CoreHelpers}), and new ones can be
@@ -158,7 +163,7 @@
         values = loadedValueFromComponent;
       } else if (this.options.splitValues) {
         if (_.isString(loadedValueFromComponent)) {
-          values = _.map(loadedValueFromComponent.split(';'), (v: string) => {
+          values = _.map(loadedValueFromComponent.split(this.options.separator), (v: string) => {
             return v.trim();
           });
         }
@@ -288,302 +293,4 @@
 
 }
 
-Initialization.registerAutoCreateComponent(FieldValue);
-=======
-import {Component} from '../Base/Component'
-import {IComponentBindings} from '../Base/ComponentBindings'
-import {ComponentOptions} from '../Base/ComponentOptions'
-import {IQueryResult} from '../../rest/QueryResult'
-import {Initialization} from '../Base/Initialization'
-import {TemplateHelpers} from '../Templates/TemplateHelpers'
-import {Assert} from '../../misc/Assert'
-import {DateUtils, IDateToStringOptions} from '../../utils/DateUtils'
-import {QueryStateModel} from '../../models/QueryStateModel'
-import {AnalyticsActionCauseList} from '../Analytics/AnalyticsActionListMeta'
-import {Utils} from '../../utils/Utils'
-import {Facet} from '../Facet/Facet'
-import {$$} from '../../utils/Dom'
-import _ = require('underscore');
-
-export interface IFieldValueOptions {
-  field?: string;
-  facet?: string;
-  htmlValue?: boolean;
-  helper?: string;
-  helperOptions?: { [key: string]: any };
-  splitValues?: boolean;
-  separator?: string;
-}
-
-export interface IAnalyticsFieldValueMeta {
-  facetId: string;
-  facetValue?: string;
-  facetTitle?: string;
-}
-
-function showOnlyWithHelper<T>(helpers: string[], options?: T): T {
-  if (options == null) {
-    options = <any>{};
-  }
-  (<any>options).helpers = helpers
-  return options;
-}
-
-/**
- * This component can be used as part of a result template to display the value of a field
- * associated with the current search result.<br/>
- * This component is usually located inside a {@link FieldTable}.<br/>
- * A common use of this component is to display a specific field value, when that field also
- * happens to be a facet. When the field value is clicked on, the corresponding facet is activated.
- */
-export class FieldValue extends Component {
-  static ID = 'FieldValue';
-
-  /**
-   * The options for the component
-   * @componentOptions
-   */
-  static options: IFieldValueOptions = {
-    /**
-     * Specifies the field to be displayed by the FieldValue.<br/>
-     * This field is required.
-     */
-    field: ComponentOptions.buildFieldOption({ required: true }),
-    /**
-     * Specifies the facet to be toggled when the component is clicked on.<br/>
-     * When no value is specified, the value of the <code>field</code> option is used.<br/>
-     * If the facet id is custom (e.g. not the same name as its field), you must specify
-     * manually this option in order to link the correct facet.
-     */
-    facet: ComponentOptions.buildStringOption({ postProcessing: (value, options) => value || options.field }),
-    /**
-     * Specifies if the content to display is an HTML element.<br/>
-     * The default value is <code>false</code>
-     */
-    htmlValue: ComponentOptions.buildBooleanOption({ defaultValue: false }),
-    /**
-     * Specifies if the field value is to be split at each separator.
-     * This is useful for splitting groups by a facet field.<br/>
-     * The values displayed are split by commas (<code>,</code>).<br/>
-     * The default value is <code>false</code>.
-     */
-    splitValues: ComponentOptions.buildBooleanOption({ defaultValue: false }),
-    /**
-     * Specifies the string used to split multi value fields.
-     * The default value is <code>;</code>.
-     */
-    separator: ComponentOptions.buildStringOption({ defaultValue: ';' }),
-    /**
-     * Specifies the helper to be used by the FieldValue to display its content.<br/>
-     * A few helpers exist by default (see {@link CoreHelpers}), and new ones can be
-     * custom-created (see {@link TemplateHelpers}).
-     */
-    helper: ComponentOptions.buildHelperOption(),
-    /**
-     * Specifies the options to call on the specified helper.<br/>
-     */
-    helperOptions: ComponentOptions.buildObjectOption({
-      subOptions: {
-        text: ComponentOptions.buildStringOption(showOnlyWithHelper(['anchor'])),
-        target: ComponentOptions.buildStringOption(showOnlyWithHelper(['anchor'])),
-        "class": ComponentOptions.buildStringOption(showOnlyWithHelper(['anchor'])),
-
-        decimals: ComponentOptions.buildNumberOption(showOnlyWithHelper(['currency'], { min: 0 })),
-        symbol: ComponentOptions.buildStringOption(showOnlyWithHelper(['currency'])),
-
-        useTodayYesterdayAndTomorrow: ComponentOptions.buildBooleanOption(showOnlyWithHelper(['date', 'dateTime', 'emailDateTime', 'time'], { defaultValue: true })),
-        useWeekdayIfThisWeek: ComponentOptions.buildBooleanOption(showOnlyWithHelper(['date', 'dateTime', 'emailDateTime', 'time'], { defaultValue: true })),
-        omitYearIfCurrentOne: ComponentOptions.buildBooleanOption(showOnlyWithHelper(['date', 'dateTime', 'emailDateTime', 'time'], { defaultValue: true })),
-        useLongDateFormat: ComponentOptions.buildBooleanOption(showOnlyWithHelper(['date', 'dateTime', 'emailDateTime', 'time'], { defaultValue: false })),
-        includeTimeIfToday: ComponentOptions.buildBooleanOption(showOnlyWithHelper(['date', 'dateTime', 'emailDateTime', 'time'], { defaultValue: true })),
-        includeTimeIfThisWeek: ComponentOptions.buildBooleanOption(showOnlyWithHelper(['date', 'dateTime', 'emailDateTime', 'time'], { defaultValue: true })),
-        alwaysIncludeTime: ComponentOptions.buildBooleanOption(showOnlyWithHelper(['date', 'dateTime', 'emailDateTime', 'time'], { defaultValue: false })),
-        predefinedFormat: ComponentOptions.buildStringOption(showOnlyWithHelper(['date', 'dateTime', 'emailDateTime', 'time'])),
-
-        companyDomain: ComponentOptions.buildStringOption(showOnlyWithHelper(['email'])),
-        lengthLimit: ComponentOptions.buildNumberOption(showOnlyWithHelper(['email'], { min: 1 })),
-        truncateName: ComponentOptions.buildBooleanOption(showOnlyWithHelper(['email'])),
-
-        alt: ComponentOptions.buildStringOption(showOnlyWithHelper(['image'])),
-        height: ComponentOptions.buildStringOption(showOnlyWithHelper(['image'])),
-        width: ComponentOptions.buildStringOption(showOnlyWithHelper(['image'])),
-
-        presision: ComponentOptions.buildNumberOption(showOnlyWithHelper(['size'], { min: 0, defaultValue: 2 })),
-        base: ComponentOptions.buildNumberOption(showOnlyWithHelper(['size'], { min: 0, defaultValue: 0 })),
-        isMilliseconds: ComponentOptions.buildBooleanOption(showOnlyWithHelper(['timeSpan'])),
-      }
-    })
-  }
-
-  static simpleOptions = _.omit(FieldValue.options, 'helperOptions');
-
-  static helperOptions = <any>{
-    helperOptions: FieldValue.options.helperOptions
-  }
-
-  /**
-   * Build a new FieldValue
-   * @param element
-   * @param options
-   * @param bindings
-   * @param result
-   */
-  constructor(public element: HTMLElement, public options?: IFieldValueOptions, bindings?: IComponentBindings, public result?: IQueryResult, fieldValueClassId: string = FieldValue.ID) {
-    super(element, fieldValueClassId, bindings);
-
-    this.options = ComponentOptions.initOptions(element, FieldValue.simpleOptions, options);
-
-    if (this.options.helper != null) {
-      this.options = ComponentOptions.initOptions(element, FieldValue.helperOptions, this.options);
-    }
-
-    this.result = this.result || this.resolveResult();
-    Assert.exists(this.result);
-
-    this.options.field = this.options.field || '@field';
-
-    let loadedValueFromComponent = this.getValue();
-    if (loadedValueFromComponent == null) {
-      // Completely remove the element to ease stuff such as adding separators in CSS
-      if (this.element.parentElement != null) {
-        this.element.parentElement.removeChild(this.element);
-      }
-    } else {
-      let values: string[];
-
-      if (_.isArray(loadedValueFromComponent)) {
-        values = loadedValueFromComponent;
-      } else if (this.options.splitValues) {
-        if (_.isString(loadedValueFromComponent)) {
-          values = _.map(loadedValueFromComponent.split(this.options.separator), (v: string) => {
-            return v.trim();
-          });
-        }
-      } else {
-        loadedValueFromComponent = loadedValueFromComponent.toString();
-        values = [loadedValueFromComponent];
-      }
-      this.appendValuesToDom(values);
-    }
-  }
-
-  /**
-   * Get the current field value from the current result.<br/>
-   * Returns <code>null</code> if value is an <code>Object</code>.
-   */
-  public getValue() {
-    let value = Utils.getFieldValue(this.result, this.options.field);
-    if (!_.isArray(value) && _.isObject(value)) {
-      value = null;
-    }
-    return value;
-  }
-
-  /**
-   * Render the passed value string with all of the component's options.<br/>
-   * Returns an <code>HTMLElement</code> containing the rendered value.
-   */
-  public renderOneValue(value: string): HTMLElement {
-    let element = $$('span').el;
-    let toRender = value;
-    if (this.options.helper) {
-      toRender = TemplateHelpers.getHelper(this.options.helper).call(this, value, this.getHelperOptions());
-
-      let fullDateStr = this.getFullDate(value, this.options.helper);
-      if (fullDateStr) {
-        element.setAttribute('title', fullDateStr);
-      }
-    }
-
-    if (this.options.htmlValue) {
-      element.innerHTML = toRender;
-    } else {
-      element.appendChild(document.createTextNode(toRender));
-    }
-    this.bindEventOnValue(element, value);
-    return element;
-  }
-
-  protected getValueContainer() {
-    return this.element;
-  }
-
-  private getHelperOptions() {
-    let inlineOptions = ComponentOptions.loadStringOption(this.element, 'helperOptions', {});
-    if (Utils.isNonEmptyString(inlineOptions)) {
-      return _.extend({}, this.options.helperOptions, eval('(' + inlineOptions + ')'));
-    }
-    return this.options.helperOptions;
-  }
-
-  private getFullDate(date: string, helper: string) {
-    let fullDateOptions: IDateToStringOptions = {
-      useLongDateFormat: true,
-      useTodayYesterdayAndTomorrow: false,
-      useWeekdayIfThisWeek: false,
-      omitYearIfCurrentOne: false
-    };
-
-    if (helper == 'date') {
-      return DateUtils.dateToString(new Date(parseInt(date)), fullDateOptions);
-    } else if (helper == "dateTime" || helper == "emailDateTime") {
-      return DateUtils.dateTimeToString(new Date(parseInt(date)), fullDateOptions);
-    }
-    return '';
-  }
-
-  private appendValuesToDom(values: string[]): void {
-    _.each(values, (value, index) => {
-      if (value != undefined) {
-        this.getValueContainer().appendChild(this.renderOneValue(value));
-        if (index !== values.length - 1) {
-          this.getValueContainer().appendChild(document.createTextNode(', '));
-        }
-      }
-    })
-  }
-
-  private bindEventOnValue(element: HTMLElement, value: string) {
-    let facetAttributeName = QueryStateModel.getFacetId(this.options.facet);
-    let facets: Component[] = _.filter(this.componentStateModel.get(facetAttributeName), (facet: Component) => !facet.disabled);
-    let atLeastOneFacetIsEnabled = facets.length > 0;
-
-    if (atLeastOneFacetIsEnabled) {
-      let selected = _.find(facets, (facet: Facet) => {
-        let facetValue = facet.values.get(value);
-        return facetValue && facetValue.selected;
-      });
-      $$(element).on('click', () => {
-        if (selected != null) {
-          _.each(facets, (facet: Facet) => facet.deselectValue(value));
-        } else {
-          _.each(facets, (facet: Facet) => facet.selectValue(value));
-        }
-        this.queryController.deferExecuteQuery({
-          beforeExecuteQuery: () => this.usageAnalytics.logSearchEvent<IAnalyticsFieldValueMeta>(AnalyticsActionCauseList.documentField, {
-            facetId: this.options.facet,
-            facetValue: value.toLowerCase()
-          })
-        });
-      })
-
-      if (selected) {
-        $$(element).addClass('coveo-selected');
-      }
-      $$(element).addClass('coveo-clickable');
-    }
-  }
-
-  private static initSimpleOptions() {
-    let options = {};
-    for (let key in FieldValue.options) {
-      if (key != "helperOptions") {
-        options[key] = FieldValue.options[key];
-      }
-    }
-  }
-  
-}
-
-Initialization.registerAutoCreateComponent(FieldValue);
->>>>>>> 4775a7f4
+Initialization.registerAutoCreateComponent(FieldValue);