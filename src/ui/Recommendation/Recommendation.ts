--- conflicted
+++ resolved
@@ -123,13 +123,6 @@
     this.addRecommendationInfoInQuery(data);
   }
 
-<<<<<<< HEAD
-  private handleRecommendationQuerySuccess(data: IQuerySuccessEventArgs) {
-    if (this.mainQuerySearchUID && this.options.linkSearchUid) {
-      data.results.searchUid = this.mainQuerySearchUID;
-      _.each(data.results.results, (result: IQueryResult) => {
-        result.queryUid = this.mainQuerySearchUID
-      })
     }
     if (this.options.hideIfNoResults) {
       if (data.results.totalCount === 0) {
@@ -137,11 +130,6 @@
       } else {
         this.element.style.display = '';
       }
-    }
-  }
-
-=======
->>>>>>> 7ac8b0dd
   private modifyQueryForRecommendation(data: IBuildingQueryEventArgs) {
     if (this.mainInterfaceQuery) {
       Utils.copyObjectAttributes(data.queryBuilder, this.mainInterfaceQuery.queryBuilder, this.options.optionsToUse);
