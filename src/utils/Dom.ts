<<<<<<< HEAD
import {Utils} from '../utils/Utils';
import {Assert} from '../misc/Assert';
import {Logger} from '../misc/Logger';
import _ = require('underscore');

/**
 * This is essentially an helper class for dom manipulation.<br/>
 * This is intended to provide some basic functionality normally offered by jQuery.<br/>
 * To minimize the multiple jQuery conflict we have while integrating in various system, we implemented the very small subset that the framework need.<br/>
 * See {@link $$}, which is a function that wraps this class constructor, for less verbose code.
 */
export class Dom {
  private static CLASS_NAME_REGEX = /-?[_a-zA-Z]+[_a-zA-Z0-9-]*/g;
  private static ONLY_WHITE_SPACE_REGEX = /^\s*$/;

  public el: HTMLElement;

  /**
   * Create a new Dom object with the given HTMLElement
   * @param el The HTMLElement to wrap in a Dom object
   */
  constructor(el: HTMLElement) {
    Assert.exists(el);
    this.el = el;
  }

  private static handlers: { eventHandle: Function, fn: EventListener }[] = [];

  /**
   * Helper function to quickly create an HTMLElement
   * @param type The type of the element (e.g. div, span)
   * @param props The props (id, className, attributes) of the element<br/>
   * Can be either specified in dashed-case strings ('my-attribute') or camelCased keys (myAttribute),
   * the latter of which will automatically get replaced to dash-case.
   * @param innerHTML The contents of the new HTMLElement, either in string form or as another HTMLElement
   */
  static createElement(type: string, props?: Object, ...children: Array<string | HTMLElement | Dom>): HTMLElement {
    var elem: HTMLElement = document.createElement(type);

    for (var key in props) {
      if (key === 'className') {
        elem.className = props['className'];
      } else {
        let attr = key.indexOf('-') !== -1 ? key : Utils.toDashCase(key)
        elem.setAttribute(attr, props[key]);
      }
    }

    _.each(children, (child: string | HTMLElement | Dom) => {
      if (child instanceof HTMLElement) {
        elem.appendChild(child);
      } else if (_.isString(child)) {
        elem.innerHTML += child;
      } else if (child instanceof Dom) {
        elem.appendChild(child.el);
      }
    })

    return elem;
  }

  /**
   * Adds the element to the children of the current element
   * @param element The element to append
   * @returns {string}
   */
  public append(element: HTMLElement) {
    this.el.appendChild(element);
  }

  /**
   * Get the css value of the specified property.<br/>
   * @param property The property
   * @returns {string}
   */
  public css(property: string): string {
    return window.getComputedStyle(this.el).getPropertyValue(property);
  }

  /**
   * Get or set the text content of the HTMLElement.<br/>
   * @param txt Optional. If given, this will set the text content of the element. If not, will return the text content.
   * @returns {string}
   */
  public text(txt?: string): string {
    if (txt) {
      if (this.el.innerText != undefined) {
        this.el.innerText = txt;
      } else if (this.el.textContent != undefined) {
        this.el.textContent = txt;
      }
    } else {
      return this.el.innerText || this.el.textContent;
    }
  }

  /**
   * Performant way to transform a NodeList to an array of HTMLElement, for manipulation<br/>
   * http://jsperf.com/nodelist-to-array/72
   * @param nodeList a {NodeList} to convert to an array
   * @returns {HTMLElement[]}
   */
  public nodeListToArray(nodeList: NodeList): HTMLElement[] {
    var i = nodeList.length;
    var arr: HTMLElement[] = new Array(i);
    while (i--) {
      arr[i] = <HTMLElement>nodeList.item(i);
    }
    return arr;
  }

  /**
   * Empty (remove all child) from the element;
   */
  public empty(): void {
    while (this.el.firstChild) {
      this.el.removeChild(this.el.firstChild);
    }
  }

  /**
   * Empty the element and all childs from the dom;
   */
  public remove(): void {
    this.el.parentNode.removeChild(this.el);
  }

  /**
   * Show the element;
   */
  public show(): void {
    this.el.style.display = 'block';
  }

  /**
   * Hide the element;
   */
  public hide(): void {
    this.el.style.display = 'none';
  }

  /**
   * Toggle the element visibility.<br/>
   * Optional visible parameter, if specified will set the element visibility
   * @param visible Optional parameter to display or hide the element
   */
  public toggle(visible?: boolean): void {
    if (visible === undefined) {
      if (this.el.style.display == 'block') {
        this.hide();
      } else {
        this.show();
      }
    } else {
      if (visible) {
        this.show();
      } else {
        this.hide();
      }
    }
  }

  /**
   * Returns the value of the specified attribute.
   * @param name The name of the attribute
   */
  public getAttribute(name: string): string {
    return this.el.getAttribute(name);
  }

  /**
   * Sets the value of the specified attribute.
   * @param name The name of the attribute
   * @param value The value to set
   */
  public setAttribute(name: string, value: string) {
    this.el.setAttribute(name, value);
  }

  /**
   * Find a child element, given a CSS selector
   * @param selector A CSS selector, can be a .className or #id
   * @returns {HTMLElement}
   */
  public find(selector: string): HTMLElement {
    return <HTMLElement>this.el.querySelector(selector);
  }

  /**
   * Check if the element match the selector.<br/>
   * The selector can be a class, an id or a tag.<br/>
   * Eg : .is('.foo') or .is('#foo') or .is('div').
   */
  public is(selector: string): boolean {
    if (this.el.tagName.toLowerCase() == selector.toLowerCase()) {
      return true;
    }
    if (selector[0] == '.') {
      if (this.hasClass(selector.substr(1))) {
        return true;
      }
    }

    if (selector[0] == '#') {
      if (this.el.getAttribute('id') == selector.substr(1)) {
        return true;
      }
    }

    return false;
  }

  /**
   * Get the first element that matches the classname by testing the element itself and traversing up through its ancestors in the DOM tree.<br/>
   * Stops at the body of the document
   * @param className A CSS classname
   */
  public closest(className: string): HTMLElement {
    if (className.indexOf('.') == 0) {
      className = className.substr(1);
    }
    var current = this.el, found = false;
    while (!found) {
      if ($$(current).hasClass(className)) {
        found = true;
      }
      if (current.tagName.toLowerCase() == 'body') {
        break;
      }
      if (current.parentElement == null) {
        break;
      }
      if (!found) {
        current = current.parentElement;
      }
    }
    if (found) {
      return current;
    }
    return undefined;
  }

  /**
   * Return all children
   * @returns {HTMLElement[]}
   */
  public children(): HTMLElement[] {
    return this.nodeListToArray(this.el.children);
  }

  /**
   * Return all siblings
   * @returns {HTMLElement[]}
   */
  public siblings(selector: string): HTMLElement[] {
    let sibs = [];
    let currentElement = <HTMLElement>this.el.parentNode.firstChild;
    for (; currentElement; currentElement = <HTMLElement>currentElement.nextSibling) {
      if (currentElement != this.el) {
        if (this.matches(currentElement, selector) || !selector) {
          sibs.push(currentElement);
        }
      }
    }
    return sibs;
  }

  private matches(element: HTMLElement, selector: string) {
    var all = document.querySelectorAll(selector);
    for (var i = 0; i < all.length; i++) {
      if (all[i] === element) {
        return true;
      }
    }
    return false;
  }

  /**
   * Find all children that match the given CSS selector
   * @param selector A CSS selector, can be a .className
   * @returns {HTMLElement[]}
   */
  public findAll(selector: string): HTMLElement[] {
    return this.nodeListToArray(this.el.querySelectorAll(selector));
  }

  /**
   * Find the child elements using a className
   * @param className Class of the childs elements to find
   * @returns {HTMLElement[]}
   */
  public findClass(className: string): HTMLElement[] {
    if ('getElementsByClassName' in this.el) {
      return this.nodeListToArray(this.el.getElementsByClassName(className))
    }
    // For ie 8
    return this.nodeListToArray(this.el.querySelectorAll('.' + className));
  }

  /**
   * Find an element using an ID
   * @param id ID of the element to find
   * @returns {HTMLElement}
   */
  public findId(id: string): HTMLElement {
    return document.getElementById(id);
  }

  /**
   * Add a class to the element. Takes care of not adding the same class if the element already has it.
   * @param className Classname to add to the element
   */
  public addClass(classNames: string[]): void;
  public addClass(className: string): void;
  public addClass(className: any): void {
    if (_.isArray(className)) {
      _.each(className, (name: string) => {
        this.addClass(name);
      })
    } else {
      if (!this.hasClass(className)) {
        if (this.el.className) {
          this.el.className += ' ' + className;
        } else {
          this.el.className = className;
        }
      }
    }
  }

  /**
   * Remove the class on the element. Works even if the element does not possess the class.
   * @param className Classname to remove on the the element
   */
  public removeClass(className: string): void {
    this.el.className = this.el.className.replace(new RegExp(`(^|\\s)${className}(\\s|\\b)`, 'g'), '$1');
  }

  /**
   * Toggle the class on the element.
   * @param className Classname to toggle
   * @swtch If true, add the class regardless and if false, remove the class
   */
  public toggleClass(className: string, swtch?: boolean): void {
    if (Utils.isNullOrUndefined(swtch)) {
      if (this.hasClass(className)) {
        this.removeClass(className);
      } else {
        this.addClass(className);
      }
    } else {
      if (swtch) {
        this.addClass(className);
      } else {
        this.removeClass(className);
      }
    }
  }

  /**
   * Sets the inner html of the element
   * @param html The html to set
   */
  public setHtml(html: string) {
    this.el.innerHTML = html;
  }

  /**
   * Return an array with all the classname on the element. Empty array if the element has not classname
   * @returns {any|Array}
   */
  public getClass(): string[] {
    return this.el.className.match(Dom.CLASS_NAME_REGEX) || []
  }

  /**
   * Check if the element has the given class name
   * @param className Classname to verify
   * @returns {boolean}
   */
  public hasClass(className: string): boolean {
    return _.contains(this.getClass(), className);
  }

  /**
   * Detach the element from the DOM.
   */
  public detach(): void {
    this.el.parentElement && this.el.parentElement.removeChild(this.el);
  }

  /**
   * Insert the current node after the given reference node
   * @param refNode
   */
  public insertAfter(refNode: HTMLElement): void {
    refNode.parentNode && refNode.parentNode.insertBefore(this.el, refNode.nextSibling);
  }

  /**
   * Insert the current node before the given reference node
   * @param refNode
   */
  public insertBefore(refNode: HTMLElement): void {
    refNode.parentNode && refNode.parentNode.insertBefore(this.el, refNode);
  }

  /**
   * Insert the given node as the first child of the current node
   * @param toPrepend
   */
  public prepend(toPrepend: HTMLElement) {
    if (this.el.firstChild) {
      new Dom(toPrepend).insertBefore(<HTMLElement>this.el.firstChild);
    } else {
      this.el.appendChild(toPrepend);
    }
  }

  /**
   * Bind an event handler on the element. Accepts either one (a string) or multiple (Array<String>) event type.<br/>
   * @param types The {string} or {Array<String>} of types on which to bind an event handler
   * @param eventHandle The function to execute when the event is triggered
   */
  public on(types: string[], eventHandle: (evt: Event, data: any) => void): void;
  public on(type: string, eventHandle: (evt: Event, data: any) => void): void;
  public on(type: any, eventHandle: (evt: Event, data: any) => void): void {
    if (_.isArray(type)) {
      _.each(type, (t: string) => {
        this.on(t, eventHandle);
      })
    } else {
      var jq = this.getJQuery();
      if (jq) {
        jq(this.el).on(type, eventHandle);
      } else if (this.el.addEventListener) {
        var fn = (e: CustomEvent) => {
          eventHandle(e, e.detail)
        }
        Dom.handlers.push({
          eventHandle: eventHandle,
          fn: fn
        })
        this.el.addEventListener(type, fn, false);
      } else if (this.el['on']) {
        this.el['on']('on' + type, eventHandle);
      }
    }
  }

  /**
   * Bind an event handler on the element. Accepts either one (a string) or multiple (Array<String>) event type.<br/>
   * The event handler will execute only ONE time.
   * @param types The {string} or {Array<String>} of types on which to bind an event handler
   * @param eventHandle The function to execute when the event is triggered
   */
  public one(types: string[], eventHandle: (evt: Event, args?: any) => void): void;
  public one(type: string, eventHandle: (evt: Event, args?: any) => void): void;
  public one(type: any, eventHandle: (evt: Event, args?: any) => void): void {
    if (_.isArray(type)) {
      _.each(type, (t: string) => {
        this.one(t, eventHandle);
      })
    } else {
      var once = (e: Event, args: any) => {
        this.off(type, once);
        return eventHandle(e, args);
      }
      this.on(type, once);
    }
  }

  /**
   * Remove an event handler on the element. Accepts either one (a string) or multiple (Array<String>) event type.<br/>
   * @param types The {string} or {Array<String>} of types on which to remove an event handler
   * @param eventHandle The function to remove on the element
   */
  public off(types: string[], eventHandle: (evt: Event, arg?: any) => void): void;
  public off(type: string, eventHandle: (evt: Event, arg?: any) => void): void;
  public off(type: any, eventHandle: (evt: Event, arg?: any) => void): void {
    if (_.isArray(type)) {
      _.each(type, (t: string) => {
        this.off(t, eventHandle);
      })
    } else {
      var jq = this.getJQuery();
      if (jq) {
        jq(this.el).off(type, eventHandle);
      } else if (this.el.removeEventListener) {
        var idx = 0
        var found = _.find(Dom.handlers, (handlerObj: { eventHandle: Function, fn: EventListener }, i) => {
          if (handlerObj.eventHandle == eventHandle) {
            idx = i;
            return true;
          }
        })
        if (found) {
          this.el.removeEventListener(type, found.fn, false);
          Dom.handlers.splice(idx, 1);
        }
      } else if (this.el['off']) {
        this.el['off']('on' + type, eventHandle);
      }
    }
  }

  /**
   * Trigger an event on the element.
   * @param type The event type to trigger
   * @param data
   */
  public trigger(type: string, data?: { [key: string]: any }): void {
    var jq = this.getJQuery();
    if (jq) {
      jq(this.el).trigger(type, data)
    } else if (CustomEvent !== undefined) {
      var event = new CustomEvent(type, { detail: data, bubbles: true });
      this.el.dispatchEvent(event);
    } else {
      // TODO Support for older browser ?
      new Logger(this).error('CANNOT TRIGGER EVENT FOR OLDER BROWSER');
    }
  }

  /**
   * Check if the element is "empty" (has no innerHTML content). Whitespace is considered empty</br>
   * @returns {boolean}
   */
  public isEmpty(): boolean {
    return Dom.ONLY_WHITE_SPACE_REGEX.test(this.el.innerHTML);
  }

  /**
   * Check if the element is a descendant of parent
   * @param other
   */
  public isDescendant(parent: HTMLElement): boolean {
    var node = this.el.parentNode;
    while (node != null) {
      if (node == parent) {
        return true;
      }
      node = node.parentNode;
    }
    return false;
  }

  /**
   * Replace the current element with the other element, then detach the current element
   * @param otherElem
   */
  public replaceWith(otherElem: HTMLElement): void {
    var parent = this.el.parentNode;
    if (parent) {
      new Dom(otherElem).insertAfter(this.el);
    }
    this.detach();
  }

  /**
   * Returns the offset width of the element
   */
  public width() {
    return this.el.offsetWidth;
  }

  /**
   * Returns the offset height of the element
   */
  public height() {
    return this.el.offsetHeight;
  }

  private getJQuery() {
    if (window['jQuery'] != undefined) {
      return window['jQuery']
    }
    return false;
  }

}

export class Win {
  constructor(public win: Window) {
  }

  public height(): number {
    return this.win.innerHeight;
  }

  public width(): number {
    return this.win.innerWidth;
  }
}

export class Doc {
  constructor(public doc: Document) {
  }

  public height(): number {
    var body = this.doc.body;
    return Math.max(body.scrollHeight, body.offsetHeight);
  }

  public width(): number {
    var body = this.doc.body;
    return Math.max(body.scrollWidth, body.offsetWidth);
  }
}

/**
 * Convenience wrapper for the {@link Dom} class. Used to do $$(element).<br/>
 * If passed with an argument which is not an HTMLElement, it will call {@link Dom.createElement}.
 * @param el The HTMLElement to wrap in a Dom object
 * @param type See {@link Dom.createElement}
 * @param props See {@link Dom.createElement}
 * @param ...children See {@link Dom.createElement}
 */
export function $$(dom: Dom): Dom;
export function $$(html: HTMLElement): Dom;
export function $$(type: string, props?: Object, ...children: Array<string | HTMLElement | Dom>): Dom;
export function $$(...args: any[]): Dom {
  if (args.length === 1 && args[0] instanceof Dom) {
    return args[0];
  } else if (args.length === 1 && (!_.isString(args[0]))) {
    return new Dom(<HTMLElement>args[0]);
  } else {
    return new Dom(Dom.createElement.apply(Dom, args));
  }
}

export function htmlToDom(html: string): Element {
  var parsedHtml = document.createElement('div');
  parsedHtml.innerHTML = html;
  // If the template has a single root element, we return it directly. Otherwise
  // we'll have to wrap this thing in a div as ResultList expects a single element.
  if (parsedHtml.children.length == 1) {
    return parsedHtml.children.item(0);
  }
  return parsedHtml;
}
=======
import {Utils} from '../utils/Utils';
import {Assert} from '../misc/Assert';
import {Logger} from '../misc/Logger';
import _ = require('underscore');

/**
 * This is essentially an helper class for dom manipulation.<br/>
 * This is intended to provide some basic functionality normally offered by jQuery.<br/>
 * To minimize the multiple jQuery conflict we have while integrating in various system, we implemented the very small subset that the framework need.<br/>
 * See {@link $$}, which is a function that wraps this class constructor, for less verbose code.
 */
export class Dom {
  private static CLASS_NAME_REGEX = /-?[_a-zA-Z]+[_a-zA-Z0-9-]*/g;
  private static ONLY_WHITE_SPACE_REGEX = /^\s*$/;

  public el: HTMLElement;

  /**
   * Create a new Dom object with the given HTMLElement
   * @param el The HTMLElement to wrap in a Dom object
   */
  constructor(el: HTMLElement) {
    Assert.exists(el);
    this.el = el;
  }

  private static handlers: { eventHandle: Function, fn: EventListener }[] = [];

  /**
   * Helper function to quickly create an HTMLElement
   * @param type The type of the element (e.g. div, span)
   * @param props The props (id, className, attributes) of the element<br/>
   * Can be either specified in dashed-case strings ('my-attribute') or camelCased keys (myAttribute),
   * the latter of which will automatically get replaced to dash-case.
   * @param innerHTML The contents of the new HTMLElement, either in string form or as another HTMLElement
   */
  static createElement(type: string, props?: Object, ...children: Array<string | HTMLElement | Dom>): HTMLElement {
    var elem: HTMLElement = document.createElement(type);

    for (var key in props) {
      if (key === 'className') {
        elem.className = props['className'];
      } else {
        let attr = key.indexOf('-') !== -1 ? key : Utils.toDashCase(key)
        elem.setAttribute(attr, props[key]);
      }
    }

    _.forEach(children, (child: string | HTMLElement | Dom) => {
      if (child instanceof HTMLElement) {
        elem.appendChild(child);
      } else if (_.isString(child)) {
        elem.innerHTML += child;
      } else if (child instanceof Dom) {
        elem.appendChild(child.el);
      }
    })

    return elem;
  }
  
  /**
   * Adds the element to the children of the current element
   * @param element The element to append
   * @returns {string}
   */
  public append(element: HTMLElement) {
    this.el.appendChild(element);
  }

  /**
  * Get the css value of the specified property.<br/>
  * @param property The property
  * @returns {string}
  */
  public css(property: string): string {
    return window.getComputedStyle(this.el).getPropertyValue(property);
  }

  /**
   * Get or set the text content of the HTMLElement.<br/>
   * @param txt Optional. If given, this will set the text content of the element. If not, will return the text content.
   * @returns {string}
   */
  public text(txt?: string): string {
    if (txt) {
      if (this.el.innerText != undefined) {
        this.el.innerText = txt;
      } else if (this.el.textContent != undefined) {
        this.el.textContent = txt;
      }
    } else {
      return this.el.innerText || this.el.textContent;
    }
  }

  /**
   * Performant way to transform a NodeList to an array of HTMLElement, for manipulation<br/>
   * http://jsperf.com/nodelist-to-array/72
   * @param nodeList a {NodeList} to convert to an array
   * @returns {HTMLElement[]}
   */
  public nodeListToArray(nodeList: NodeList): HTMLElement[] {
    var i = nodeList.length;
    var arr: HTMLElement[] = new Array(i);
    while (i--) {
      arr[i] = <HTMLElement>nodeList.item(i);
    }
    return arr;
  }

  /**
   * Empty (remove all child) from the element;
   */
  public empty(): void {
    while (this.el.firstChild) {
      this.el.removeChild(this.el.firstChild);
    }
  }
  
  /**
   * Empty the element and all childs from the dom;
   */
  public remove(): void {
    this.el.parentNode.removeChild(this.el);
  }

  /**
   * Show the element;
   */
  public show(): void {
    this.el.style.display = 'block';
  }

  /**
   * Hide the element;
   */
  public hide(): void {
    this.el.style.display = 'none';
  }

  /**
   * Toggle the element visibility.<br/>
   * Optional visible parameter, if specified will set the element visibility
   * @param visible Optional parameter to display or hide the element
   */
  public toggle(visible?: boolean): void {
    if (visible === undefined) {
      if (this.el.style.display == 'block') {
        this.hide();
      } else {
        this.show();
      }
    } else {
      if (visible) {
        this.show();
      } else {
        this.hide();
      }
    }
  }
  
  /**
   * Returns the value of the specified attribute.
   * @param name The name of the attribute
   */
  public getAttribute(name: string): string {
    return this.el.getAttribute(name);
  }

  /**
   * Sets the value of the specified attribute.
   * @param name The name of the attribute
   * @param value The value to set
   */
  public setAttribute(name: string, value: string) {
    this.el.setAttribute(name, value);
  }

  /**
   * Find a child element, given a CSS selector
   * @param selector A CSS selector, can be a .className or #id
   * @returns {HTMLElement}
   */
  public find(selector: string): HTMLElement {
    return <HTMLElement>this.el.querySelector(selector);
  }

  /**
   * Check if the element match the selector.<br/>
   * The selector can be a class, an id or a tag.<br/>
   * Eg : .is('.foo') or .is('#foo') or .is('div').
   */
  public is(selector: string): boolean {
    if (this.el.tagName.toLowerCase() == selector.toLowerCase()) {
      return true;
    }
    if (selector[0] == '.') {
      if (this.hasClass(selector.substr(1))) {
        return true;
      }
    }

    if (selector[0] == '#') {
      if (this.el.getAttribute('id') == selector.substr(1)) {
        return true;
      }
    }

    return false;
  }

  /**
   * Get the first element that matches the classname by testing the element itself and traversing up through its ancestors in the DOM tree.<br/>
   * Stops at the body of the document
   * @param className A CSS classname
   */
  public closest(className: string): HTMLElement {
    if (className.indexOf('.') == 0) {
      className = className.substr(1);
    }
    var current = this.el, found = false;
    while (!found) {
      if ($$(current).hasClass(className)) {
        found = true;
      }
      if (current.tagName.toLowerCase() == 'body') {
        break;
      }
      if (current.parentElement == null) {
        break;
      }
      if (!found) {
        current = current.parentElement;
      }
    }
    if (found) {
      return current;
    }
    return undefined;
  }

  /**
   * Return all children
   * @returns {HTMLElement[]}
   */
  public children(): HTMLElement[] {
    return this.nodeListToArray(this.el.children);
  }
  
  /**
   * Return all siblings
   * @returns {HTMLElement[]}
   */
  public siblings(selector: string): HTMLElement[] {
    let sibs = [];
    let currentElement = <HTMLElement>this.el.parentNode.firstChild;
    for (; currentElement; currentElement = <HTMLElement>currentElement.nextSibling) {
      if (currentElement != this.el) {
        if (this.matches(currentElement, selector) || !selector) {
          sibs.push(currentElement);
        }
      }
    }
    return sibs;
  }

  private matches(element: HTMLElement, selector: string) {
    var all = document.querySelectorAll(selector);
    for (var i = 0; i < all.length; i++) {
      if (all[i] === element) {
        return true;
      }
    }
    return false;
  }

  /**
   * Find all children that match the given CSS selector
   * @param selector A CSS selector, can be a .className
   * @returns {HTMLElement[]}
   */
  public findAll(selector: string): HTMLElement[] {
    return this.nodeListToArray(this.el.querySelectorAll(selector));
  }

  /**
   * Find the child elements using a className
   * @param className Class of the childs elements to find
   * @returns {HTMLElement[]}
   */
  public findClass(className: string): HTMLElement[] {
    if ('getElementsByClassName' in this.el) {
      return this.nodeListToArray(this.el.getElementsByClassName(className))
    }
    // For ie 8
    return this.nodeListToArray(this.el.querySelectorAll('.' + className));
  }

  /**
   * Find an element using an ID
   * @param id ID of the element to find
   * @returns {HTMLElement}
   */
  public findId(id: string): HTMLElement {
    return document.getElementById(id);
  }

  /**
   * Add a class to the element. Takes care of not adding the same class if the element already has it.
   * @param className Classname to add to the element
   */
  public addClass(classNames: string[]): void;
  public addClass(className: string): void;
  public addClass(className: any): void {
    if (_.isArray(className)) {
      _.each(className, (name: string) => {
        this.addClass(name);
      })
    } else {
      if (!this.hasClass(className)) {
        if (this.el.className) {
          this.el.className += ' ' + className;
        } else {
          this.el.className = className;
        }
      }
    }
  }

  /**
   * Remove the class on the element. Works even if the element does not possess the class.
   * @param className Classname to remove on the the element
   */
  public removeClass(className: string): void {
    this.el.className = this.el.className.replace(new RegExp(`(^|\\s)${className}(\\s|\\b)`, 'g'), '$1');
  }

  /**
   * Toggle the class on the element.
   * @param className Classname to toggle
   * @swtch If true, add the class regardless and if false, remove the class
   */
  public toggleClass(className: string, swtch?: boolean): void {
    if (Utils.isNullOrUndefined(swtch)) {
      if (this.hasClass(className)) {
        this.removeClass(className);
      } else {
        this.addClass(className);
      }
    } else {
      if (swtch) {
        this.addClass(className);
      } else {
        this.removeClass(className);
      }
    }
  }
  
  /**
   * Sets the inner html of the element
   * @param html The html to set
   */
  public setHtml(html: string) {
    this.el.innerHTML = html;
  }

  /**
   * Return an array with all the classname on the element. Empty array if the element has not classname
   * @returns {any|Array}
   */
  public getClass(): string[] {
    return this.el.className.match(Dom.CLASS_NAME_REGEX) || []
  }

  /**
   * Check if the element has the given class name
   * @param className Classname to verify
   * @returns {boolean}
   */
  public hasClass(className: string): boolean {
    return _.contains(this.getClass(), className);
  }

  /**
   * Detach the element from the DOM.
   */
  public detach(): void {
    this.el.parentElement && this.el.parentElement.removeChild(this.el);
  }

  /**
   * Insert the current node after the given reference node
   * @param refNode
   */
  public insertAfter(refNode: HTMLElement): void {
    refNode.parentNode && refNode.parentNode.insertBefore(this.el, refNode.nextSibling);
  }

  /**
   * Insert the current node before the given reference node
   * @param refNode
   */
  public insertBefore(refNode: HTMLElement): void {
    refNode.parentNode && refNode.parentNode.insertBefore(this.el, refNode);
  }
  
  /**
   * Insert the given node as the first child of the current node
   * @param toPrepend
   */
  public prepend(toPrepend: HTMLElement) {
    if (this.el.firstChild) {
      new Dom(toPrepend).insertBefore(<HTMLElement>this.el.firstChild);
    } else {
      this.el.appendChild(toPrepend);
    }
  }

  /**
   * Bind an event handler on the element. Accepts either one (a string) or multiple (Array<String>) event type.<br/>
   * @param types The {string} or {Array<String>} of types on which to bind an event handler
   * @param eventHandle The function to execute when the event is triggered
   */
  public on(types: string[], eventHandle: (evt: Event, data: any) => void): void;
  public on(type: string, eventHandle: (evt: Event, data: any) => void): void;
  public on(type: any, eventHandle: (evt: Event, data: any) => void): void {
    if (_.isArray(type)) {
      _.each(type, (t: string) => {
        this.on(t, eventHandle);
      })
    } else {
      var jq = this.getJQuery();
      if (jq) {
        jq(this.el).on(type, eventHandle);
      } else if (this.el.addEventListener) {
        var fn = (e: CustomEvent) => {
          eventHandle(e, e.detail)
        }
        Dom.handlers.push({
          eventHandle: eventHandle,
          fn: fn
        })
        this.el.addEventListener(type, fn, false);
      } else if (this.el['on']) {
        this.el['on']("on" + type, eventHandle);
      }
    }
  }

  /**
   * Bind an event handler on the element. Accepts either one (a string) or multiple (Array<String>) event type.<br/>
   * The event handler will execute only ONE time.
   * @param types The {string} or {Array<String>} of types on which to bind an event handler
   * @param eventHandle The function to execute when the event is triggered
   */
  public one(types: string[], eventHandle: (evt: Event, args?: any) => void): void;
  public one(type: string, eventHandle: (evt: Event, args?: any) => void): void;
  public one(type: any, eventHandle: (evt: Event, args?: any) => void): void {
    if (_.isArray(type)) {
      _.each(type, (t: string) => {
        this.one(t, eventHandle);
      })
    } else {
      var once = (e: Event, args: any) => {
        this.off(type, once);
        return eventHandle(e, args);
      }
      this.on(type, once);
    }
  }

  /**
   * Remove an event handler on the element. Accepts either one (a string) or multiple (Array<String>) event type.<br/>
   * @param types The {string} or {Array<String>} of types on which to remove an event handler
   * @param eventHandle The function to remove on the element
   */
  public off(types: string[], eventHandle: (evt: Event, arg?: any) => void): void;
  public off(type: string, eventHandle: (evt: Event, arg?: any) => void): void;
  public off(type: any, eventHandle: (evt: Event, arg?: any) => void): void {
    if (_.isArray(type)) {
      _.each(type, (t: string) => {
        this.off(t, eventHandle);
      })
    } else {
      var jq = this.getJQuery();
      if (jq) {
        jq(this.el).off(type, eventHandle);
      } else if (this.el.removeEventListener) {
        var idx = 0
        var found = _.find(Dom.handlers, (handlerObj: { eventHandle: Function, fn: EventListener }, i) => {
          if (handlerObj.eventHandle == eventHandle) {
            idx = i;
            return true;
          }
        })
        if (found) {
          this.el.removeEventListener(type, found.fn, false);
          Dom.handlers.splice(idx, 1);
        }
      } else if (this.el['off']) {
        this.el['off']("on" + type, eventHandle);
      }
    }
  }

  /**
   * Trigger an event on the element.
   * @param type The event type to trigger
   * @param data
   */
  public trigger(type: string, data?: { [key: string]: any }): void {
    var jq = this.getJQuery();
    if (jq) {
      jq(this.el).trigger(type, data)
    } else if (CustomEvent !== undefined) {
      var event = new CustomEvent(type, { detail: data, bubbles: true });
      this.el.dispatchEvent(event);
    } else {
      // TODO Support for older browser ?
      new Logger(this).error('CANNOT TRIGGER EVENT FOR OLDER BROWSER');
    }
  }

  /**
   * Check if the element is "empty" (has no innerHTML content). Whitespace is considered empty</br>
   * @returns {boolean}
   */
  public isEmpty(): boolean {
    return Dom.ONLY_WHITE_SPACE_REGEX.test(this.el.innerHTML);
  }

  /**
   * Check if the element is a descendant of parent
   * @param other
   */
  public isDescendant(parent: HTMLElement): boolean {
    var node = this.el.parentNode;
    while (node != null) {
      if (node == parent) {
        return true;
      }
      node = node.parentNode;
    }
    return false;
  }

  /**
   * Replace the current element with the other element, then detach the current element
   * @param otherElem
   */
  public replaceWith(otherElem: HTMLElement): void {
    var parent = this.el.parentNode;
    if (parent) {
      new Dom(otherElem).insertAfter(this.el);
    }
    this.detach();
  }
  
  /**
   * Returns the offset width of the element
   */
  public width() {
    return this.el.offsetWidth;
  }

  /**
   * Returns the offset height of the element
   */
  public height() {
    return this.el.offsetHeight;
  }

  private getJQuery() {
    if (window['jQuery'] != undefined) {
      return window['jQuery']
    }
    return false;
  }

}

export class Win {
  constructor(public win: Window) {
  }

  public height(): number {
    return this.win.innerHeight;
  }

  public width(): number {
    return this.win.innerWidth;
  }
}

export class Doc {
  constructor(public doc: Document) {
  }

  public height(): number {
    var body = this.doc.body;
    return Math.max(body.scrollHeight, body.offsetHeight);
  }

  public width(): number {
    var body = this.doc.body;
    return Math.max(body.scrollWidth, body.offsetWidth);
  }
}

/**
 * Convenience wrapper for the {@link Dom} class. Used to do $$(element).<br/>
 * If passed with an argument which is not an HTMLElement, it will call {@link Dom.createElement}.
 * @param el The HTMLElement to wrap in a Dom object
 * @param type See {@link Dom.createElement}
 * @param props See {@link Dom.createElement}
 * @param ...children See {@link Dom.createElement}
 */
export function $$(dom: Dom): Dom;
export function $$(html: HTMLElement): Dom;
export function $$(type: string, props?: Object, ...children: Array<string | HTMLElement | Dom>): Dom;
export function $$(...args: any[]): Dom {
  if (args.length === 1 && args[0] instanceof Dom) {
    return args[0];
  } else if (args.length === 1 && (!_.isString(args[0]))) {
    return new Dom(<HTMLElement>args[0]);
  } else {
    return new Dom(Dom.createElement.apply(Dom, args));
  }
}

export function htmlToDom(html: string): Element {
  var parsedHtml = document.createElement('div');
  parsedHtml.innerHTML = html;
  // If the template has a single root element, we return it directly. Otherwise
  // we'll have to wrap this thing in a div as ResultList expects a single element.
  if (parsedHtml.children.length == 1) {
    return parsedHtml.children.item(0);
  }
  return parsedHtml;
}
>>>>>>> 4775a7f4
<|MERGE_RESOLUTION|>--- conflicted
+++ resolved
@@ -1,4 +1,3 @@
-<<<<<<< HEAD
 import {Utils} from '../utils/Utils';
 import {Assert} from '../misc/Assert';
 import {Logger} from '../misc/Logger';
@@ -70,10 +69,10 @@
   }
 
   /**
-   * Get the css value of the specified property.<br/>
-   * @param property The property
-   * @returns {string}
-   */
+  * Get the css value of the specified property.<br/>
+  * @param property The property
+  * @returns {string}
+  */
   public css(property: string): string {
     return window.getComputedStyle(this.el).getPropertyValue(property);
   }
@@ -639,647 +638,4 @@
     return parsedHtml.children.item(0);
   }
   return parsedHtml;
-}
-=======
-import {Utils} from '../utils/Utils';
-import {Assert} from '../misc/Assert';
-import {Logger} from '../misc/Logger';
-import _ = require('underscore');
-
-/**
- * This is essentially an helper class for dom manipulation.<br/>
- * This is intended to provide some basic functionality normally offered by jQuery.<br/>
- * To minimize the multiple jQuery conflict we have while integrating in various system, we implemented the very small subset that the framework need.<br/>
- * See {@link $$}, which is a function that wraps this class constructor, for less verbose code.
- */
-export class Dom {
-  private static CLASS_NAME_REGEX = /-?[_a-zA-Z]+[_a-zA-Z0-9-]*/g;
-  private static ONLY_WHITE_SPACE_REGEX = /^\s*$/;
-
-  public el: HTMLElement;
-
-  /**
-   * Create a new Dom object with the given HTMLElement
-   * @param el The HTMLElement to wrap in a Dom object
-   */
-  constructor(el: HTMLElement) {
-    Assert.exists(el);
-    this.el = el;
-  }
-
-  private static handlers: { eventHandle: Function, fn: EventListener }[] = [];
-
-  /**
-   * Helper function to quickly create an HTMLElement
-   * @param type The type of the element (e.g. div, span)
-   * @param props The props (id, className, attributes) of the element<br/>
-   * Can be either specified in dashed-case strings ('my-attribute') or camelCased keys (myAttribute),
-   * the latter of which will automatically get replaced to dash-case.
-   * @param innerHTML The contents of the new HTMLElement, either in string form or as another HTMLElement
-   */
-  static createElement(type: string, props?: Object, ...children: Array<string | HTMLElement | Dom>): HTMLElement {
-    var elem: HTMLElement = document.createElement(type);
-
-    for (var key in props) {
-      if (key === 'className') {
-        elem.className = props['className'];
-      } else {
-        let attr = key.indexOf('-') !== -1 ? key : Utils.toDashCase(key)
-        elem.setAttribute(attr, props[key]);
-      }
-    }
-
-    _.forEach(children, (child: string | HTMLElement | Dom) => {
-      if (child instanceof HTMLElement) {
-        elem.appendChild(child);
-      } else if (_.isString(child)) {
-        elem.innerHTML += child;
-      } else if (child instanceof Dom) {
-        elem.appendChild(child.el);
-      }
-    })
-
-    return elem;
-  }
-  
-  /**
-   * Adds the element to the children of the current element
-   * @param element The element to append
-   * @returns {string}
-   */
-  public append(element: HTMLElement) {
-    this.el.appendChild(element);
-  }
-
-  /**
-  * Get the css value of the specified property.<br/>
-  * @param property The property
-  * @returns {string}
-  */
-  public css(property: string): string {
-    return window.getComputedStyle(this.el).getPropertyValue(property);
-  }
-
-  /**
-   * Get or set the text content of the HTMLElement.<br/>
-   * @param txt Optional. If given, this will set the text content of the element. If not, will return the text content.
-   * @returns {string}
-   */
-  public text(txt?: string): string {
-    if (txt) {
-      if (this.el.innerText != undefined) {
-        this.el.innerText = txt;
-      } else if (this.el.textContent != undefined) {
-        this.el.textContent = txt;
-      }
-    } else {
-      return this.el.innerText || this.el.textContent;
-    }
-  }
-
-  /**
-   * Performant way to transform a NodeList to an array of HTMLElement, for manipulation<br/>
-   * http://jsperf.com/nodelist-to-array/72
-   * @param nodeList a {NodeList} to convert to an array
-   * @returns {HTMLElement[]}
-   */
-  public nodeListToArray(nodeList: NodeList): HTMLElement[] {
-    var i = nodeList.length;
-    var arr: HTMLElement[] = new Array(i);
-    while (i--) {
-      arr[i] = <HTMLElement>nodeList.item(i);
-    }
-    return arr;
-  }
-
-  /**
-   * Empty (remove all child) from the element;
-   */
-  public empty(): void {
-    while (this.el.firstChild) {
-      this.el.removeChild(this.el.firstChild);
-    }
-  }
-  
-  /**
-   * Empty the element and all childs from the dom;
-   */
-  public remove(): void {
-    this.el.parentNode.removeChild(this.el);
-  }
-
-  /**
-   * Show the element;
-   */
-  public show(): void {
-    this.el.style.display = 'block';
-  }
-
-  /**
-   * Hide the element;
-   */
-  public hide(): void {
-    this.el.style.display = 'none';
-  }
-
-  /**
-   * Toggle the element visibility.<br/>
-   * Optional visible parameter, if specified will set the element visibility
-   * @param visible Optional parameter to display or hide the element
-   */
-  public toggle(visible?: boolean): void {
-    if (visible === undefined) {
-      if (this.el.style.display == 'block') {
-        this.hide();
-      } else {
-        this.show();
-      }
-    } else {
-      if (visible) {
-        this.show();
-      } else {
-        this.hide();
-      }
-    }
-  }
-  
-  /**
-   * Returns the value of the specified attribute.
-   * @param name The name of the attribute
-   */
-  public getAttribute(name: string): string {
-    return this.el.getAttribute(name);
-  }
-
-  /**
-   * Sets the value of the specified attribute.
-   * @param name The name of the attribute
-   * @param value The value to set
-   */
-  public setAttribute(name: string, value: string) {
-    this.el.setAttribute(name, value);
-  }
-
-  /**
-   * Find a child element, given a CSS selector
-   * @param selector A CSS selector, can be a .className or #id
-   * @returns {HTMLElement}
-   */
-  public find(selector: string): HTMLElement {
-    return <HTMLElement>this.el.querySelector(selector);
-  }
-
-  /**
-   * Check if the element match the selector.<br/>
-   * The selector can be a class, an id or a tag.<br/>
-   * Eg : .is('.foo') or .is('#foo') or .is('div').
-   */
-  public is(selector: string): boolean {
-    if (this.el.tagName.toLowerCase() == selector.toLowerCase()) {
-      return true;
-    }
-    if (selector[0] == '.') {
-      if (this.hasClass(selector.substr(1))) {
-        return true;
-      }
-    }
-
-    if (selector[0] == '#') {
-      if (this.el.getAttribute('id') == selector.substr(1)) {
-        return true;
-      }
-    }
-
-    return false;
-  }
-
-  /**
-   * Get the first element that matches the classname by testing the element itself and traversing up through its ancestors in the DOM tree.<br/>
-   * Stops at the body of the document
-   * @param className A CSS classname
-   */
-  public closest(className: string): HTMLElement {
-    if (className.indexOf('.') == 0) {
-      className = className.substr(1);
-    }
-    var current = this.el, found = false;
-    while (!found) {
-      if ($$(current).hasClass(className)) {
-        found = true;
-      }
-      if (current.tagName.toLowerCase() == 'body') {
-        break;
-      }
-      if (current.parentElement == null) {
-        break;
-      }
-      if (!found) {
-        current = current.parentElement;
-      }
-    }
-    if (found) {
-      return current;
-    }
-    return undefined;
-  }
-
-  /**
-   * Return all children
-   * @returns {HTMLElement[]}
-   */
-  public children(): HTMLElement[] {
-    return this.nodeListToArray(this.el.children);
-  }
-  
-  /**
-   * Return all siblings
-   * @returns {HTMLElement[]}
-   */
-  public siblings(selector: string): HTMLElement[] {
-    let sibs = [];
-    let currentElement = <HTMLElement>this.el.parentNode.firstChild;
-    for (; currentElement; currentElement = <HTMLElement>currentElement.nextSibling) {
-      if (currentElement != this.el) {
-        if (this.matches(currentElement, selector) || !selector) {
-          sibs.push(currentElement);
-        }
-      }
-    }
-    return sibs;
-  }
-
-  private matches(element: HTMLElement, selector: string) {
-    var all = document.querySelectorAll(selector);
-    for (var i = 0; i < all.length; i++) {
-      if (all[i] === element) {
-        return true;
-      }
-    }
-    return false;
-  }
-
-  /**
-   * Find all children that match the given CSS selector
-   * @param selector A CSS selector, can be a .className
-   * @returns {HTMLElement[]}
-   */
-  public findAll(selector: string): HTMLElement[] {
-    return this.nodeListToArray(this.el.querySelectorAll(selector));
-  }
-
-  /**
-   * Find the child elements using a className
-   * @param className Class of the childs elements to find
-   * @returns {HTMLElement[]}
-   */
-  public findClass(className: string): HTMLElement[] {
-    if ('getElementsByClassName' in this.el) {
-      return this.nodeListToArray(this.el.getElementsByClassName(className))
-    }
-    // For ie 8
-    return this.nodeListToArray(this.el.querySelectorAll('.' + className));
-  }
-
-  /**
-   * Find an element using an ID
-   * @param id ID of the element to find
-   * @returns {HTMLElement}
-   */
-  public findId(id: string): HTMLElement {
-    return document.getElementById(id);
-  }
-
-  /**
-   * Add a class to the element. Takes care of not adding the same class if the element already has it.
-   * @param className Classname to add to the element
-   */
-  public addClass(classNames: string[]): void;
-  public addClass(className: string): void;
-  public addClass(className: any): void {
-    if (_.isArray(className)) {
-      _.each(className, (name: string) => {
-        this.addClass(name);
-      })
-    } else {
-      if (!this.hasClass(className)) {
-        if (this.el.className) {
-          this.el.className += ' ' + className;
-        } else {
-          this.el.className = className;
-        }
-      }
-    }
-  }
-
-  /**
-   * Remove the class on the element. Works even if the element does not possess the class.
-   * @param className Classname to remove on the the element
-   */
-  public removeClass(className: string): void {
-    this.el.className = this.el.className.replace(new RegExp(`(^|\\s)${className}(\\s|\\b)`, 'g'), '$1');
-  }
-
-  /**
-   * Toggle the class on the element.
-   * @param className Classname to toggle
-   * @swtch If true, add the class regardless and if false, remove the class
-   */
-  public toggleClass(className: string, swtch?: boolean): void {
-    if (Utils.isNullOrUndefined(swtch)) {
-      if (this.hasClass(className)) {
-        this.removeClass(className);
-      } else {
-        this.addClass(className);
-      }
-    } else {
-      if (swtch) {
-        this.addClass(className);
-      } else {
-        this.removeClass(className);
-      }
-    }
-  }
-  
-  /**
-   * Sets the inner html of the element
-   * @param html The html to set
-   */
-  public setHtml(html: string) {
-    this.el.innerHTML = html;
-  }
-
-  /**
-   * Return an array with all the classname on the element. Empty array if the element has not classname
-   * @returns {any|Array}
-   */
-  public getClass(): string[] {
-    return this.el.className.match(Dom.CLASS_NAME_REGEX) || []
-  }
-
-  /**
-   * Check if the element has the given class name
-   * @param className Classname to verify
-   * @returns {boolean}
-   */
-  public hasClass(className: string): boolean {
-    return _.contains(this.getClass(), className);
-  }
-
-  /**
-   * Detach the element from the DOM.
-   */
-  public detach(): void {
-    this.el.parentElement && this.el.parentElement.removeChild(this.el);
-  }
-
-  /**
-   * Insert the current node after the given reference node
-   * @param refNode
-   */
-  public insertAfter(refNode: HTMLElement): void {
-    refNode.parentNode && refNode.parentNode.insertBefore(this.el, refNode.nextSibling);
-  }
-
-  /**
-   * Insert the current node before the given reference node
-   * @param refNode
-   */
-  public insertBefore(refNode: HTMLElement): void {
-    refNode.parentNode && refNode.parentNode.insertBefore(this.el, refNode);
-  }
-  
-  /**
-   * Insert the given node as the first child of the current node
-   * @param toPrepend
-   */
-  public prepend(toPrepend: HTMLElement) {
-    if (this.el.firstChild) {
-      new Dom(toPrepend).insertBefore(<HTMLElement>this.el.firstChild);
-    } else {
-      this.el.appendChild(toPrepend);
-    }
-  }
-
-  /**
-   * Bind an event handler on the element. Accepts either one (a string) or multiple (Array<String>) event type.<br/>
-   * @param types The {string} or {Array<String>} of types on which to bind an event handler
-   * @param eventHandle The function to execute when the event is triggered
-   */
-  public on(types: string[], eventHandle: (evt: Event, data: any) => void): void;
-  public on(type: string, eventHandle: (evt: Event, data: any) => void): void;
-  public on(type: any, eventHandle: (evt: Event, data: any) => void): void {
-    if (_.isArray(type)) {
-      _.each(type, (t: string) => {
-        this.on(t, eventHandle);
-      })
-    } else {
-      var jq = this.getJQuery();
-      if (jq) {
-        jq(this.el).on(type, eventHandle);
-      } else if (this.el.addEventListener) {
-        var fn = (e: CustomEvent) => {
-          eventHandle(e, e.detail)
-        }
-        Dom.handlers.push({
-          eventHandle: eventHandle,
-          fn: fn
-        })
-        this.el.addEventListener(type, fn, false);
-      } else if (this.el['on']) {
-        this.el['on']("on" + type, eventHandle);
-      }
-    }
-  }
-
-  /**
-   * Bind an event handler on the element. Accepts either one (a string) or multiple (Array<String>) event type.<br/>
-   * The event handler will execute only ONE time.
-   * @param types The {string} or {Array<String>} of types on which to bind an event handler
-   * @param eventHandle The function to execute when the event is triggered
-   */
-  public one(types: string[], eventHandle: (evt: Event, args?: any) => void): void;
-  public one(type: string, eventHandle: (evt: Event, args?: any) => void): void;
-  public one(type: any, eventHandle: (evt: Event, args?: any) => void): void {
-    if (_.isArray(type)) {
-      _.each(type, (t: string) => {
-        this.one(t, eventHandle);
-      })
-    } else {
-      var once = (e: Event, args: any) => {
-        this.off(type, once);
-        return eventHandle(e, args);
-      }
-      this.on(type, once);
-    }
-  }
-
-  /**
-   * Remove an event handler on the element. Accepts either one (a string) or multiple (Array<String>) event type.<br/>
-   * @param types The {string} or {Array<String>} of types on which to remove an event handler
-   * @param eventHandle The function to remove on the element
-   */
-  public off(types: string[], eventHandle: (evt: Event, arg?: any) => void): void;
-  public off(type: string, eventHandle: (evt: Event, arg?: any) => void): void;
-  public off(type: any, eventHandle: (evt: Event, arg?: any) => void): void {
-    if (_.isArray(type)) {
-      _.each(type, (t: string) => {
-        this.off(t, eventHandle);
-      })
-    } else {
-      var jq = this.getJQuery();
-      if (jq) {
-        jq(this.el).off(type, eventHandle);
-      } else if (this.el.removeEventListener) {
-        var idx = 0
-        var found = _.find(Dom.handlers, (handlerObj: { eventHandle: Function, fn: EventListener }, i) => {
-          if (handlerObj.eventHandle == eventHandle) {
-            idx = i;
-            return true;
-          }
-        })
-        if (found) {
-          this.el.removeEventListener(type, found.fn, false);
-          Dom.handlers.splice(idx, 1);
-        }
-      } else if (this.el['off']) {
-        this.el['off']("on" + type, eventHandle);
-      }
-    }
-  }
-
-  /**
-   * Trigger an event on the element.
-   * @param type The event type to trigger
-   * @param data
-   */
-  public trigger(type: string, data?: { [key: string]: any }): void {
-    var jq = this.getJQuery();
-    if (jq) {
-      jq(this.el).trigger(type, data)
-    } else if (CustomEvent !== undefined) {
-      var event = new CustomEvent(type, { detail: data, bubbles: true });
-      this.el.dispatchEvent(event);
-    } else {
-      // TODO Support for older browser ?
-      new Logger(this).error('CANNOT TRIGGER EVENT FOR OLDER BROWSER');
-    }
-  }
-
-  /**
-   * Check if the element is "empty" (has no innerHTML content). Whitespace is considered empty</br>
-   * @returns {boolean}
-   */
-  public isEmpty(): boolean {
-    return Dom.ONLY_WHITE_SPACE_REGEX.test(this.el.innerHTML);
-  }
-
-  /**
-   * Check if the element is a descendant of parent
-   * @param other
-   */
-  public isDescendant(parent: HTMLElement): boolean {
-    var node = this.el.parentNode;
-    while (node != null) {
-      if (node == parent) {
-        return true;
-      }
-      node = node.parentNode;
-    }
-    return false;
-  }
-
-  /**
-   * Replace the current element with the other element, then detach the current element
-   * @param otherElem
-   */
-  public replaceWith(otherElem: HTMLElement): void {
-    var parent = this.el.parentNode;
-    if (parent) {
-      new Dom(otherElem).insertAfter(this.el);
-    }
-    this.detach();
-  }
-  
-  /**
-   * Returns the offset width of the element
-   */
-  public width() {
-    return this.el.offsetWidth;
-  }
-
-  /**
-   * Returns the offset height of the element
-   */
-  public height() {
-    return this.el.offsetHeight;
-  }
-
-  private getJQuery() {
-    if (window['jQuery'] != undefined) {
-      return window['jQuery']
-    }
-    return false;
-  }
-
-}
-
-export class Win {
-  constructor(public win: Window) {
-  }
-
-  public height(): number {
-    return this.win.innerHeight;
-  }
-
-  public width(): number {
-    return this.win.innerWidth;
-  }
-}
-
-export class Doc {
-  constructor(public doc: Document) {
-  }
-
-  public height(): number {
-    var body = this.doc.body;
-    return Math.max(body.scrollHeight, body.offsetHeight);
-  }
-
-  public width(): number {
-    var body = this.doc.body;
-    return Math.max(body.scrollWidth, body.offsetWidth);
-  }
-}
-
-/**
- * Convenience wrapper for the {@link Dom} class. Used to do $$(element).<br/>
- * If passed with an argument which is not an HTMLElement, it will call {@link Dom.createElement}.
- * @param el The HTMLElement to wrap in a Dom object
- * @param type See {@link Dom.createElement}
- * @param props See {@link Dom.createElement}
- * @param ...children See {@link Dom.createElement}
- */
-export function $$(dom: Dom): Dom;
-export function $$(html: HTMLElement): Dom;
-export function $$(type: string, props?: Object, ...children: Array<string | HTMLElement | Dom>): Dom;
-export function $$(...args: any[]): Dom {
-  if (args.length === 1 && args[0] instanceof Dom) {
-    return args[0];
-  } else if (args.length === 1 && (!_.isString(args[0]))) {
-    return new Dom(<HTMLElement>args[0]);
-  } else {
-    return new Dom(Dom.createElement.apply(Dom, args));
-  }
-}
-
-export function htmlToDom(html: string): Element {
-  var parsedHtml = document.createElement('div');
-  parsedHtml.innerHTML = html;
-  // If the template has a single root element, we return it directly. Otherwise
-  // we'll have to wrap this thing in a div as ResultList expects a single element.
-  if (parsedHtml.children.length == 1) {
-    return parsedHtml.children.item(0);
-  }
-  return parsedHtml;
-}
->>>>>>> 4775a7f4
+}