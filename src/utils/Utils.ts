<<<<<<< HEAD
import {IQueryResult} from '../rest/QueryResult';
import {Assert} from '../misc/Assert';
import _ = require('underscore');

const isCoveoFieldRegex = /^@[a-zA-Z0-9_\.]+$/

export class Utils {
  static isUndefined(obj: any): boolean {
    return typeof obj == 'undefined';
  }

  static isNull(obj: any): boolean {
    return obj === null;
  }

  static isNullOrUndefined(obj: any): boolean {
    return Utils.isUndefined(obj) || Utils.isNull(obj);
  }

  static exists(obj: any): boolean {
    return !Utils.isNullOrUndefined(obj);
  }

  static toNotNullString(str: string): string {
    return _.isString(str) ? str : '';
  }

  static anyTypeToString(value: any): string {
    return value ? value.toString() : '';
  }

  static isNullOrEmptyString(str: string): boolean {
    return Utils.isNullOrUndefined(str) || !Utils.isNonEmptyString(str);
  }

  static isNonEmptyString(str: string): boolean {
    return _.isString(str) && str !== '';
  }

  static isEmptyString(str: string): boolean {
    return !Utils.isNonEmptyString(str);
  }

  static stringStartsWith(str: string, startWith: string): boolean {
    return str.slice(0, startWith.length) == startWith;
  }

  static isNonEmptyArray(obj: any): boolean {
    return _.isArray(obj) && obj.length > 0;
  }

  static isEmptyArray(obj: any): boolean {
    return !Utils.isNonEmptyArray(obj);
  }

  static isHtmlElement(obj: any): boolean {
    if (window['HTMLElement'] != undefined) {
      return obj instanceof HTMLElement;
    } else {
      //IE 8 FIX
      return obj && obj.nodeType && obj.nodeType == 1
    }
  }

  static parseIntIfNotUndefined(str: string): number {
    if (Utils.isNonEmptyString(str)) {
      return parseInt(str, 10);
    } else {
      return undefined;
    }
  }

  static parseFloatIfNotUndefined(str: string): number {
    if (Utils.isNonEmptyString(str)) {
      return parseFloat(str);
    } else {
      return undefined;
    }
  }

  static round(num: number, decimals: number) {
    return Math.round(num * Math.pow(10, decimals)) / Math.pow(10, decimals);
  }

  static parseBooleanIfNotUndefined(str: string): boolean {
    if (Utils.isNonEmptyString(str)) {
      switch (str.toLowerCase()) {
        case 'true':
        case '1':
        case 'yes':
          return true;
        case 'false':
        case '0':
        case 'no':
          return false;
        default:
          return undefined;
      }
    } else {
      return undefined;
    }
  }

  static trim(value: string): string {
    if (value == null) {
      return null;
    }
    return value.replace(/^\s+|\s+$/g, '');
  }

  static encodeHTMLEntities(rawStr: string) {
    let ret = [];
    for (let i = rawStr.length - 1; i >= 0; i--) {
      if (/^[a-z0-9]/i.test(rawStr[i])) {
        ret.unshift(rawStr[i]);
      } else {
        ret.unshift(['&#', rawStr.charCodeAt(i), ';'].join(''));
      }
    }
    return ret.join('');
  }

  static decodeHTMLEntities(rawString: string) {
    return rawString.replace(/&#(\d+);/g, function(match, dec) {
      return String.fromCharCode(dec);
    });
  }

  static arrayEqual(array1: any[], array2: any[], sameOrder: boolean = true): boolean {
    if (sameOrder) {
      return _.isEqual(array1, array2);
    }
    else {
      let arrays = [array1, array2]
      return _.all(arrays, (array: any[]) => {
        return array.length == arrays[0].length && _.difference(array, arrays[0]).length == 0;
      });
    }
  }

  static objectEqual(obj1: Object, obj2: Object): boolean {
    return _.isEqual(obj1, obj2);
  }


  static isCoveoField(field: string): boolean {
    return isCoveoFieldRegex.test(field);
  }

  static escapeRegexCharacter(str: string) {
    let ret = str.replace(/[-[\]{}()*+?.,\\^$|#\s]/g, '\\$&');
    return ret;
  }

  static getCaseInsensitiveProperty(object: {}, name: string): any {
    // First try using a fast case-sensitive lookup
    let value = object[name];

    // Then try a fast case-sensitive lookup with lowercase name
    if (value == null) {
      let lowerCaseName = name.toLowerCase();
      value = object[lowerCaseName];
      // Then try a slow scanning of all the properties
      if (value == null) {
        let matchingKey = _.find(_.keys(object), (key: string) => key.toLowerCase() == lowerCaseName);
        if (matchingKey != null) {
          value = object[matchingKey];
        }
      }
    }
    return value;
  }

  static getFieldValue(result: IQueryResult, name: string): any {
    // Be as forgiving as possible about the field name, since we expect
    // user provided values.
    if (name == null) {
      return undefined;
    }
    name = Utils.trim(name);
    if (name[0] == '@') {
      name = name.substr(1);
    }
    if (name == '') {
      return undefined;
    }
    // At this point the name should be well formed
    Assert.check(Utils.isCoveoField('@' + name));
    // Handle namespace field values of the form sf.Foo.Bar
    let parts = name.split('.').reverse();
    let obj = result.raw;
    while (parts.length > 1) {
      obj = Utils.getCaseInsensitiveProperty(obj, parts.pop());
      if (Utils.isUndefined(obj)) {
        return undefined;
      }
    }
    let value = Utils.getCaseInsensitiveProperty(obj, parts[0]);
    // If still nothing, look at the root of the result
    if (value == null) {
      value = Utils.getCaseInsensitiveProperty(result, name);
    }
    return value;
  }

  static throttle(func, wait, options: { leading?: boolean; trailing?: boolean; } = {}, context?, args?) {
    let result;
    let timeout: number = null;
    let previous = 0;
    let later = function() {
      previous = options.leading === false ? 0 : new Date().getTime();
      timeout = null;
      result = func.apply(context, args);
    };
    return function() {
      let now = new Date().getTime();
      if (!previous && options.leading === false) {
        previous = now;
      }
      let remaining = wait - (now - previous);
      context = this;
      args = arguments;
      if (remaining <= 0) {
        clearTimeout(timeout);
        timeout = null;
        previous = now;
        result = func.apply(context, args);
      } else if (!timeout && options.trailing !== false) {
        timeout = setTimeout(later, remaining);
      }
      return result;
    };
  }

  static extendDeep(target, src): {} {
    let isArray = _.isArray(src)
    let toReturn = isArray && [] || {}
    if (isArray) {
      target = target || []
      toReturn = toReturn['concat'](target)
      _.each(src, (e, i, obj) => {
        if (typeof target[i] === 'undefined') {
          toReturn[i] = <any>e
        } else if (typeof e === 'object') {
          toReturn[i] = Utils.extendDeep(target[i], e)
        } else {
          if (target.indexOf(e) === -1) {
            toReturn['push'](e)
          }
        }
      })
    } else {
      if (target && typeof target === 'object') {
        _.each(_.keys(target), (key) => {
          toReturn[key] = target[key]
        })
      }
      _.each(_.keys(src), (key) => {
        if (typeof src[key] !== 'object' || !src[key]) {
          toReturn[key] = src[key]
        } else {
          if (!target[key]) {
            toReturn[key] = src[key]
          } else {
            toReturn[key] = Utils.extendDeep(target[key], src[key])
          }
        }
      })
    }
    return toReturn
  }

  static getQueryStringValue(key, queryString = window.location.search) {
    return queryString.replace(new RegExp('^(?:.*[&\\?]' + key.replace(/[\.\+\*]/g, '\\$&') + '(?:\\=([^&]*))?)?.*$', 'i'), '$1');
  }

  static isValidUrl(str: string): boolean {
    let regexp = /(ftp|http|https):\/\/(\w+:{0,1}\w*@)?(\S+)(:[0-9]+)?(\/|\/([\w#!:.?+=&%@!\-\/]))?/
    return regexp.test(str);
  }

  static debounce(func: Function, wait: number) {
    let timeout: number;
    let stackTraceTimeout: number;
    return function(...args: any[]) {
      if (timeout == null) {
        timeout = setTimeout(() => {
          timeout = null;
        }, wait);
        stackTraceTimeout = setTimeout(() => {
          func.apply(this, args);
          stackTraceTimeout = null;
        });
      } else if (stackTraceTimeout == null) {
        clearTimeout(timeout);
        timeout = setTimeout(() => {
          func.apply(this, args);
          timeout = null;
        }, wait);
      }
    }
  }

  static readCookie(name: string) {
    let nameEQ = name + '=';
    let ca = document.cookie.split(';');
    for (let i = 0; i < ca.length; i++) {
      let c = ca[i];
      while (c.charAt(0) == ' ') {
        c = c.substring(1, c.length);
      }
      if (c.indexOf(nameEQ) == 0) {
        return c.substring(nameEQ.length, c.length);
      }
    }
    return null;
  }

  static toDashCase(camelCased: string) {
    return camelCased.replace(/([a-z][A-Z])/g, (g) => g[0] + '-' + g[1].toLowerCase());
  }

  //http://stackoverflow.com/a/8412989
  static parseXml(xml: string): XMLDocument {
    var parseXml;
    if (typeof DOMParser != "undefined") {
      return (new DOMParser()).parseFromString(xml, "text/xml");
    } else if (typeof ActiveXObject != "undefined" && new ActiveXObject("Microsoft.XMLDOM")) {
      var xmlDoc = new ActiveXObject("Microsoft.XMLDOM");
      xmlDoc.async = "false";
      xmlDoc.loadXML(xml);
      return xmlDoc;
    } else {
      throw new Error("No XML parser found");
    }
  }

  static copyObject<T>(target: T, src: T) {
    _.each(_.keys(src), key => {
      if (typeof src[key] !== 'object' || !src[key]) {
        target[key] = src[key]
      } else if (!target[key]) {
        target[key] = src[key]
      } else {
        this.copyObject(target[key], src[key])
      }
    })
  }

  static copyObjectAttributes<T>(target: T, src: T, attributes: string[]) {
    _.each(_.keys(src), key => {
      if (_.contains(attributes, key)) {
        if (typeof src[key] !== 'object' || !src[key]) {
          target[key] = src[key]
        } else if (!target[key]) {
          target[key] = src[key]
        } else {
          this.copyObject(target[key], src[key])
        }
      }
    })
  }
}
=======
import {IQueryResult} from '../rest/QueryResult';
import {Assert} from '../misc/Assert';
import _ = require('underscore');

const isCoveoFieldRegex = /^@[a-zA-Z0-9_\.]+$/

export class Utils {
  static isUndefined(obj: any): boolean {
    return typeof obj == 'undefined';
  }

  static isNull(obj: any): boolean {
    return obj === null;
  }

  static isNullOrUndefined(obj: any): boolean {
    return Utils.isUndefined(obj) || Utils.isNull(obj);
  }

  static exists(obj: any): boolean {
    return !Utils.isNullOrUndefined(obj);
  }

  static toNotNullString(str: string): string {
    return _.isString(str) ? str : '';
  }

  static anyTypeToString(value: any): string {
    return value ? value.toString() : '';
  }

  static isNullOrEmptyString(str: string): boolean {
    return Utils.isNullOrUndefined(str) || !Utils.isNonEmptyString(str);
  }

  static isNonEmptyString(str: string): boolean {
    return _.isString(str) && str !== '';
  }

  static isEmptyString(str: string): boolean {
    return !Utils.isNonEmptyString(str);
  }

  static stringStartsWith(str: string, startWith: string): boolean {
    return str.slice(0, startWith.length) == startWith;
  }

  static isNonEmptyArray(obj: any): boolean {
    return _.isArray(obj) && obj.length > 0;
  }

  static isEmptyArray(obj: any): boolean {
    return !Utils.isNonEmptyArray(obj);
  }

  static isHtmlElement(obj: any): boolean {
    if (window['HTMLElement'] != undefined) {
      return obj instanceof HTMLElement;
    } else { // IE 8 FIX
      return obj && obj.nodeType && obj.nodeType == 1
    }
  }

  static parseIntIfNotUndefined(str: string): number {
    if (Utils.isNonEmptyString(str)) {
      return parseInt(str, 10);
    } else {
      return undefined;
    }
  }

  static parseFloatIfNotUndefined(str: string): number {
    if (Utils.isNonEmptyString(str)) {
      return parseFloat(str);
    } else {
      return undefined;
    }
  }

  static round(num: number, decimals: number) {
    return Math.round(num * Math.pow(10, decimals)) / Math.pow(10, decimals);
  }

  static parseBooleanIfNotUndefined(str: string): boolean {
    if (Utils.isNonEmptyString(str)) {
      switch (str.toLowerCase()) {
        case 'true':
        case '1':
        case 'yes':
          return true;
        case 'false':
        case '0':
        case 'no':
          return false;
        default:
          return undefined;
      }
    } else {
      return undefined;
    }
  }

  static trim(value: string): string {
    if (value == null) {
      return null;
    }
    return value.replace(/^\s+|\s+$/g, '');
  }

  static encodeHTMLEntities(rawStr: string) {
    let ret = [];
    for (let i = rawStr.length - 1; i >= 0; i--) {
      if (/^[a-z0-9]/i.test(rawStr[i])) {
        ret.unshift(rawStr[i]);
      } else {
        ret.unshift(['&#', rawStr.charCodeAt(i), ';'].join(''));
      }
    }
    return ret.join('');
  }

  static decodeHTMLEntities(rawString: string) {
    return rawString.replace(/&#(\d+);/g, function(match, dec) {
      return String.fromCharCode(dec);
    });
  }

  static arrayEqual(array1: any[], array2: any[], sameOrder: boolean = true): boolean {
    if (sameOrder) {
      return _.isEqual(array1, array2);
    } else {
      let arrays = [array1, array2]
      return _.all(arrays, (array: any[]) => {
        return array.length == arrays[0].length && _.difference(array, arrays[0]).length == 0;
      });
    }
  }

  static objectEqual(obj1: Object, obj2: Object): boolean {
    return _.isEqual(obj1, obj2);
  }


  static isCoveoField(field: string): boolean {
    return isCoveoFieldRegex.test(field);
  }

  static escapeRegexCharacter(str: string) {
    let ret = str.replace(/[-[\]{}()*+?.,\\^$|#\s]/g, '\\$&');
    return ret;
  }

  static getCaseInsensitiveProperty(object: {}, name: string): any {
    // First try using a fast case-sensitive lookup
    let value = object[name];

    // Then try a fast case-sensitive lookup with lowercase name
    if (value == null) {
      let lowerCaseName = name.toLowerCase();
      value = object[lowerCaseName];
      // Then try a slow scanning of all the properties
      if (value == null) {
        let matchingKey = _.find(_.keys(object), (key: string) => key.toLowerCase() == lowerCaseName);
        if (matchingKey != null) {
          value = object[matchingKey];
        }
      }
    }
    return value;
  }

  static getFieldValue(result: IQueryResult, name: string): any {
    // Be as forgiving as possible about the field name, since we expect
    // user provided values.
    if (name == null) {
      return undefined;
    }
    name = Utils.trim(name);
    if (name[0] == '@') {
      name = name.substr(1);
    }
    if (name == '') {
      return undefined;
    }
    // At this point the name should be well formed
    Assert.check(Utils.isCoveoField('@' + name));
    // Handle namespace field values of the form sf.Foo.Bar
    let parts = name.split('.').reverse();
    let obj = result.raw;
    while (parts.length > 1) {
      obj = Utils.getCaseInsensitiveProperty(obj, parts.pop());
      if (Utils.isUndefined(obj)) {
        return undefined;
      }
    }
    let value = Utils.getCaseInsensitiveProperty(obj, parts[0]);
    // If still nothing, look at the root of the result
    if (value == null) {
      value = Utils.getCaseInsensitiveProperty(result, name);
    }
    return value;
  }

  static throttle(func, wait, options: { leading?: boolean; trailing?: boolean; } = {}, context?, args?) {
    let result;
    let timeout: number = null;
    let previous = 0;
    let later = function() {
      previous = options.leading === false ? 0 : new Date().getTime();
      timeout = null;
      result = func.apply(context, args);
    };
    return function() {
      let now = new Date().getTime();
      if (!previous && options.leading === false) {
        previous = now;
      }
      let remaining = wait - (now - previous);
      context = this;
      args = arguments;
      if (remaining <= 0) {
        clearTimeout(timeout);
        timeout = null;
        previous = now;
        result = func.apply(context, args);
      } else if (!timeout && options.trailing !== false) {
        timeout = setTimeout(later, remaining);
      }
      return result;
    };
  }

  static extendDeep(target, src): {} {
    let isArray = _.isArray(src)
    let toReturn = isArray && [] || {}
    if (isArray) {
      target = target || []
      toReturn = toReturn['concat'](target)
      _.each(src, (e, i, obj) => {
        if (typeof target[i] === 'undefined') {
          toReturn[i] = <any>e
        } else if (typeof e === 'object') {
          toReturn[i] = Utils.extendDeep(target[i], e)
        } else {
          if (target.indexOf(e) === -1) {
            toReturn['push'](e)
          }
        }
      })
    } else {
      if (target && typeof target === 'object') {
        _.each(_.keys(target), (key) => {
          toReturn[key] = target[key]
        })
      }
      _.each(_.keys(src), (key) => {
        if (typeof src[key] !== 'object' || !src[key]) {
          toReturn[key] = src[key]
        } else {
          if (!target[key]) {
            toReturn[key] = src[key]
          } else {
            toReturn[key] = Utils.extendDeep(target[key], src[key])
          }
        }
      })
    }
    return toReturn
  }

  static getQueryStringValue(key, queryString = window.location.search) {
    return queryString.replace(new RegExp('^(?:.*[&\\?]' + key.replace(/[\.\+\*]/g, '\\$&') + '(?:\\=([^&]*))?)?.*$', 'i'), '$1');
  }

  static isValidUrl(str: string): boolean {
    let regexp = /(ftp|http|https):\/\/(\w+:{0,1}\w*@)?(\S+)(:[0-9]+)?(\/|\/([\w#!:.?+=&%@!\-\/]))?/
    return regexp.test(str);
  }

  static debounce(func: Function, wait: number) {
    let timeout: number;
    let stackTraceTimeout: number;
    return function(...args: any[]) {
      if (timeout == null) {
        timeout = setTimeout(() => {
          timeout = null;
        }, wait);
        stackTraceTimeout = setTimeout(() => {
          func.apply(this, args);
          stackTraceTimeout = null;
        });
      } else if (stackTraceTimeout == null) {
        clearTimeout(timeout);
        timeout = setTimeout(() => {
          func.apply(this, args);
          timeout = null;
        }, wait);
      }
    }
  }

  static readCookie(name: string) {
    let nameEQ = name + '=';
    let ca = document.cookie.split(';');
    for (let i = 0; i < ca.length; i++) {
      let c = ca[i];
      while (c.charAt(0) == ' ') {
        c = c.substring(1, c.length);
      }
      if (c.indexOf(nameEQ) == 0) {
        return c.substring(nameEQ.length, c.length);
      }
    }
    return null;
  }

  static toDashCase(camelCased: string) {
    return camelCased.replace(/([a-z][A-Z])/g, (g) => g[0] + '-' + g[1].toLowerCase());
  }

  // http://stackoverflow.com/a/8412989
  static parseXml(xml: string): XMLDocument {
    var parseXml;
    if (typeof DOMParser != 'undefined') {
      return (new DOMParser()).parseFromString(xml, 'text/xml');
    } else if (typeof ActiveXObject != 'undefined' && new ActiveXObject('Microsoft.XMLDOM')) {
      var xmlDoc = new ActiveXObject('Microsoft.XMLDOM');
      xmlDoc.async = 'false';
      xmlDoc.loadXML(xml);
      return xmlDoc;
    } else {
      throw new Error('No XML parser found');
    }
  }

  static copyObject<T>(target: T, src: T) {
    _.each(_.keys(src), key => {
      if (typeof src[key] !== 'object' || !src[key]) {
        target[key] = src[key]
      } else if (!target[key]) {
        target[key] = src[key]
      } else {
        this.copyObject(target[key], src[key])
      }
    })
  }

  static copyObjectAttributes<T>(target: T, src: T, attributes: string[]) {
    _.each(_.keys(src), key => {
      if (_.contains(attributes, key)) {
        if (typeof src[key] !== 'object' || !src[key]) {
          target[key] = src[key]
        } else if (!target[key]) {
          target[key] = src[key]
        } else {
          this.copyObject(target[key], src[key])
        }
      }
    })
  }
}
>>>>>>> 23bb8abb
<|MERGE_RESOLUTION|>--- conflicted
+++ resolved
@@ -1,4 +1,3 @@
-<<<<<<< HEAD
 import {IQueryResult} from '../rest/QueryResult';
 import {Assert} from '../misc/Assert';
 import _ = require('underscore');
@@ -57,8 +56,7 @@
   static isHtmlElement(obj: any): boolean {
     if (window['HTMLElement'] != undefined) {
       return obj instanceof HTMLElement;
-    } else {
-      //IE 8 FIX
+    } else { // IE 8 FIX
       return obj && obj.nodeType && obj.nodeType == 1
     }
   }
@@ -130,8 +128,7 @@
   static arrayEqual(array1: any[], array2: any[], sameOrder: boolean = true): boolean {
     if (sameOrder) {
       return _.isEqual(array1, array2);
-    }
-    else {
+    } else {
       let arrays = [array1, array2]
       return _.all(arrays, (array: any[]) => {
         return array.length == arrays[0].length && _.difference(array, arrays[0]).length == 0;
@@ -321,18 +318,18 @@
     return camelCased.replace(/([a-z][A-Z])/g, (g) => g[0] + '-' + g[1].toLowerCase());
   }
 
-  //http://stackoverflow.com/a/8412989
+  // http://stackoverflow.com/a/8412989
   static parseXml(xml: string): XMLDocument {
     var parseXml;
-    if (typeof DOMParser != "undefined") {
-      return (new DOMParser()).parseFromString(xml, "text/xml");
-    } else if (typeof ActiveXObject != "undefined" && new ActiveXObject("Microsoft.XMLDOM")) {
-      var xmlDoc = new ActiveXObject("Microsoft.XMLDOM");
-      xmlDoc.async = "false";
+    if (typeof DOMParser != 'undefined') {
+      return (new DOMParser()).parseFromString(xml, 'text/xml');
+    } else if (typeof ActiveXObject != 'undefined' && new ActiveXObject('Microsoft.XMLDOM')) {
+      var xmlDoc = new ActiveXObject('Microsoft.XMLDOM');
+      xmlDoc.async = 'false';
       xmlDoc.loadXML(xml);
       return xmlDoc;
     } else {
-      throw new Error("No XML parser found");
+      throw new Error('No XML parser found');
     }
   }
 
@@ -361,367 +358,4 @@
       }
     })
   }
-}
-=======
-import {IQueryResult} from '../rest/QueryResult';
-import {Assert} from '../misc/Assert';
-import _ = require('underscore');
-
-const isCoveoFieldRegex = /^@[a-zA-Z0-9_\.]+$/
-
-export class Utils {
-  static isUndefined(obj: any): boolean {
-    return typeof obj == 'undefined';
-  }
-
-  static isNull(obj: any): boolean {
-    return obj === null;
-  }
-
-  static isNullOrUndefined(obj: any): boolean {
-    return Utils.isUndefined(obj) || Utils.isNull(obj);
-  }
-
-  static exists(obj: any): boolean {
-    return !Utils.isNullOrUndefined(obj);
-  }
-
-  static toNotNullString(str: string): string {
-    return _.isString(str) ? str : '';
-  }
-
-  static anyTypeToString(value: any): string {
-    return value ? value.toString() : '';
-  }
-
-  static isNullOrEmptyString(str: string): boolean {
-    return Utils.isNullOrUndefined(str) || !Utils.isNonEmptyString(str);
-  }
-
-  static isNonEmptyString(str: string): boolean {
-    return _.isString(str) && str !== '';
-  }
-
-  static isEmptyString(str: string): boolean {
-    return !Utils.isNonEmptyString(str);
-  }
-
-  static stringStartsWith(str: string, startWith: string): boolean {
-    return str.slice(0, startWith.length) == startWith;
-  }
-
-  static isNonEmptyArray(obj: any): boolean {
-    return _.isArray(obj) && obj.length > 0;
-  }
-
-  static isEmptyArray(obj: any): boolean {
-    return !Utils.isNonEmptyArray(obj);
-  }
-
-  static isHtmlElement(obj: any): boolean {
-    if (window['HTMLElement'] != undefined) {
-      return obj instanceof HTMLElement;
-    } else { // IE 8 FIX
-      return obj && obj.nodeType && obj.nodeType == 1
-    }
-  }
-
-  static parseIntIfNotUndefined(str: string): number {
-    if (Utils.isNonEmptyString(str)) {
-      return parseInt(str, 10);
-    } else {
-      return undefined;
-    }
-  }
-
-  static parseFloatIfNotUndefined(str: string): number {
-    if (Utils.isNonEmptyString(str)) {
-      return parseFloat(str);
-    } else {
-      return undefined;
-    }
-  }
-
-  static round(num: number, decimals: number) {
-    return Math.round(num * Math.pow(10, decimals)) / Math.pow(10, decimals);
-  }
-
-  static parseBooleanIfNotUndefined(str: string): boolean {
-    if (Utils.isNonEmptyString(str)) {
-      switch (str.toLowerCase()) {
-        case 'true':
-        case '1':
-        case 'yes':
-          return true;
-        case 'false':
-        case '0':
-        case 'no':
-          return false;
-        default:
-          return undefined;
-      }
-    } else {
-      return undefined;
-    }
-  }
-
-  static trim(value: string): string {
-    if (value == null) {
-      return null;
-    }
-    return value.replace(/^\s+|\s+$/g, '');
-  }
-
-  static encodeHTMLEntities(rawStr: string) {
-    let ret = [];
-    for (let i = rawStr.length - 1; i >= 0; i--) {
-      if (/^[a-z0-9]/i.test(rawStr[i])) {
-        ret.unshift(rawStr[i]);
-      } else {
-        ret.unshift(['&#', rawStr.charCodeAt(i), ';'].join(''));
-      }
-    }
-    return ret.join('');
-  }
-
-  static decodeHTMLEntities(rawString: string) {
-    return rawString.replace(/&#(\d+);/g, function(match, dec) {
-      return String.fromCharCode(dec);
-    });
-  }
-
-  static arrayEqual(array1: any[], array2: any[], sameOrder: boolean = true): boolean {
-    if (sameOrder) {
-      return _.isEqual(array1, array2);
-    } else {
-      let arrays = [array1, array2]
-      return _.all(arrays, (array: any[]) => {
-        return array.length == arrays[0].length && _.difference(array, arrays[0]).length == 0;
-      });
-    }
-  }
-
-  static objectEqual(obj1: Object, obj2: Object): boolean {
-    return _.isEqual(obj1, obj2);
-  }
-
-
-  static isCoveoField(field: string): boolean {
-    return isCoveoFieldRegex.test(field);
-  }
-
-  static escapeRegexCharacter(str: string) {
-    let ret = str.replace(/[-[\]{}()*+?.,\\^$|#\s]/g, '\\$&');
-    return ret;
-  }
-
-  static getCaseInsensitiveProperty(object: {}, name: string): any {
-    // First try using a fast case-sensitive lookup
-    let value = object[name];
-
-    // Then try a fast case-sensitive lookup with lowercase name
-    if (value == null) {
-      let lowerCaseName = name.toLowerCase();
-      value = object[lowerCaseName];
-      // Then try a slow scanning of all the properties
-      if (value == null) {
-        let matchingKey = _.find(_.keys(object), (key: string) => key.toLowerCase() == lowerCaseName);
-        if (matchingKey != null) {
-          value = object[matchingKey];
-        }
-      }
-    }
-    return value;
-  }
-
-  static getFieldValue(result: IQueryResult, name: string): any {
-    // Be as forgiving as possible about the field name, since we expect
-    // user provided values.
-    if (name == null) {
-      return undefined;
-    }
-    name = Utils.trim(name);
-    if (name[0] == '@') {
-      name = name.substr(1);
-    }
-    if (name == '') {
-      return undefined;
-    }
-    // At this point the name should be well formed
-    Assert.check(Utils.isCoveoField('@' + name));
-    // Handle namespace field values of the form sf.Foo.Bar
-    let parts = name.split('.').reverse();
-    let obj = result.raw;
-    while (parts.length > 1) {
-      obj = Utils.getCaseInsensitiveProperty(obj, parts.pop());
-      if (Utils.isUndefined(obj)) {
-        return undefined;
-      }
-    }
-    let value = Utils.getCaseInsensitiveProperty(obj, parts[0]);
-    // If still nothing, look at the root of the result
-    if (value == null) {
-      value = Utils.getCaseInsensitiveProperty(result, name);
-    }
-    return value;
-  }
-
-  static throttle(func, wait, options: { leading?: boolean; trailing?: boolean; } = {}, context?, args?) {
-    let result;
-    let timeout: number = null;
-    let previous = 0;
-    let later = function() {
-      previous = options.leading === false ? 0 : new Date().getTime();
-      timeout = null;
-      result = func.apply(context, args);
-    };
-    return function() {
-      let now = new Date().getTime();
-      if (!previous && options.leading === false) {
-        previous = now;
-      }
-      let remaining = wait - (now - previous);
-      context = this;
-      args = arguments;
-      if (remaining <= 0) {
-        clearTimeout(timeout);
-        timeout = null;
-        previous = now;
-        result = func.apply(context, args);
-      } else if (!timeout && options.trailing !== false) {
-        timeout = setTimeout(later, remaining);
-      }
-      return result;
-    };
-  }
-
-  static extendDeep(target, src): {} {
-    let isArray = _.isArray(src)
-    let toReturn = isArray && [] || {}
-    if (isArray) {
-      target = target || []
-      toReturn = toReturn['concat'](target)
-      _.each(src, (e, i, obj) => {
-        if (typeof target[i] === 'undefined') {
-          toReturn[i] = <any>e
-        } else if (typeof e === 'object') {
-          toReturn[i] = Utils.extendDeep(target[i], e)
-        } else {
-          if (target.indexOf(e) === -1) {
-            toReturn['push'](e)
-          }
-        }
-      })
-    } else {
-      if (target && typeof target === 'object') {
-        _.each(_.keys(target), (key) => {
-          toReturn[key] = target[key]
-        })
-      }
-      _.each(_.keys(src), (key) => {
-        if (typeof src[key] !== 'object' || !src[key]) {
-          toReturn[key] = src[key]
-        } else {
-          if (!target[key]) {
-            toReturn[key] = src[key]
-          } else {
-            toReturn[key] = Utils.extendDeep(target[key], src[key])
-          }
-        }
-      })
-    }
-    return toReturn
-  }
-
-  static getQueryStringValue(key, queryString = window.location.search) {
-    return queryString.replace(new RegExp('^(?:.*[&\\?]' + key.replace(/[\.\+\*]/g, '\\$&') + '(?:\\=([^&]*))?)?.*$', 'i'), '$1');
-  }
-
-  static isValidUrl(str: string): boolean {
-    let regexp = /(ftp|http|https):\/\/(\w+:{0,1}\w*@)?(\S+)(:[0-9]+)?(\/|\/([\w#!:.?+=&%@!\-\/]))?/
-    return regexp.test(str);
-  }
-
-  static debounce(func: Function, wait: number) {
-    let timeout: number;
-    let stackTraceTimeout: number;
-    return function(...args: any[]) {
-      if (timeout == null) {
-        timeout = setTimeout(() => {
-          timeout = null;
-        }, wait);
-        stackTraceTimeout = setTimeout(() => {
-          func.apply(this, args);
-          stackTraceTimeout = null;
-        });
-      } else if (stackTraceTimeout == null) {
-        clearTimeout(timeout);
-        timeout = setTimeout(() => {
-          func.apply(this, args);
-          timeout = null;
-        }, wait);
-      }
-    }
-  }
-
-  static readCookie(name: string) {
-    let nameEQ = name + '=';
-    let ca = document.cookie.split(';');
-    for (let i = 0; i < ca.length; i++) {
-      let c = ca[i];
-      while (c.charAt(0) == ' ') {
-        c = c.substring(1, c.length);
-      }
-      if (c.indexOf(nameEQ) == 0) {
-        return c.substring(nameEQ.length, c.length);
-      }
-    }
-    return null;
-  }
-
-  static toDashCase(camelCased: string) {
-    return camelCased.replace(/([a-z][A-Z])/g, (g) => g[0] + '-' + g[1].toLowerCase());
-  }
-
-  // http://stackoverflow.com/a/8412989
-  static parseXml(xml: string): XMLDocument {
-    var parseXml;
-    if (typeof DOMParser != 'undefined') {
-      return (new DOMParser()).parseFromString(xml, 'text/xml');
-    } else if (typeof ActiveXObject != 'undefined' && new ActiveXObject('Microsoft.XMLDOM')) {
-      var xmlDoc = new ActiveXObject('Microsoft.XMLDOM');
-      xmlDoc.async = 'false';
-      xmlDoc.loadXML(xml);
-      return xmlDoc;
-    } else {
-      throw new Error('No XML parser found');
-    }
-  }
-
-  static copyObject<T>(target: T, src: T) {
-    _.each(_.keys(src), key => {
-      if (typeof src[key] !== 'object' || !src[key]) {
-        target[key] = src[key]
-      } else if (!target[key]) {
-        target[key] = src[key]
-      } else {
-        this.copyObject(target[key], src[key])
-      }
-    })
-  }
-
-  static copyObjectAttributes<T>(target: T, src: T, attributes: string[]) {
-    _.each(_.keys(src), key => {
-      if (_.contains(attributes, key)) {
-        if (typeof src[key] !== 'object' || !src[key]) {
-          target[key] = src[key]
-        } else if (!target[key]) {
-          target[key] = src[key]
-        } else {
-          this.copyObject(target[key], src[key])
-        }
-      }
-    })
-  }
-}
->>>>>>> 23bb8abb
+}