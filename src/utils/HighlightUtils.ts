--- conflicted
+++ resolved
@@ -1,307 +1,298 @@
-import {Utils} from './Utils';
-import {IHighlight} from '../rest/Highlight';
-import {Assert} from '../misc/Assert';
-import _ = require('underscore');
-
-export interface IStringHole {
-  begin: number;
-  size: number;
-  replacementSize: number;
-}
-
-export class StringAndHoles {
-  value: string;
-  holes: IStringHole[];
-
-  static SHORTEN_END: string = '...';
-  static WORD_SHORTER: number = 10;
-
-  static replace(str: string, find: string, replace: string): StringAndHoles {
-    let strAndHoles = new StringAndHoles();
-
-    if (Utils.isNullOrEmptyString(str)) {
-      return strAndHoles;
-    }
-
-    let index = str.lastIndexOf(find);
-    if (index == -1) {
-      strAndHoles.value = str;
-      return strAndHoles;
-    }
-
-    let holes: IStringHole[] = [];
-    while (index >= 0) {
-      let hole = <IStringHole>{
-        begin: index,
-        size: find.length,
-        replacementSize: replace.length
-      };
-      holes.push(hole);
-      str = str.slice(0, index) + replace + str.slice(index + find.length);
-      index = str.lastIndexOf(find);
-    }
-
-    strAndHoles.holes = holes;
-    strAndHoles.value = str;
-    return strAndHoles;
-  }
-
-  /**
-   * Shorten the passed path intelligently (path-aware).
-   * Works with *local paths* and *network paths*
-   * @param uriOrig The path to shorten
-   * @param length The length to which the path will be shortened.
-   */
-  static shortenPath(uriOrig: string, length: number): StringAndHoles {
-    let uri = uriOrig;
-    let strAndHoles = new StringAndHoles();
-
-    if (Utils.isNullOrEmptyString(uri) || (uri.length <= length)) {
-      strAndHoles.value = uri;
-      return strAndHoles;
-    }
-
-    let holes: IStringHole[] = [];
-
-    let first = -1;
-    if (Utils.stringStartsWith(uri, '\\\\')) {
-      first = uri.indexOf('\\', first + 2);
-    } else {
-      first = uri.indexOf('\\');
-    }
-
-    if (first !== -1) {
-      let removed = 0;
-      let next = uri.indexOf('\\', first + 1);
-      while (next !== -1 && uri.length - removed + StringAndHoles.SHORTEN_END.length > length) {
-        removed = next - first - 1;
-        next = uri.indexOf('\\', next + 1);
-      }
-
-      if (removed > 0) {
-        uri = uri.slice(0, first + 1) + StringAndHoles.SHORTEN_END + uri.slice(removed);
-        let hole = <IStringHole>{
-          begin: first + 1,
-          size: removed - StringAndHoles.SHORTEN_END.length,
-          replacementSize: StringAndHoles.SHORTEN_END.length
-        };
-        holes.push(hole);
-      }
-    }
-
-    if (uri.length > length) {
-      let over = uri.length - length + StringAndHoles.SHORTEN_END.length;
-      let start = uri.length - over;
-      uri = uri.slice(0, start) + StringAndHoles.SHORTEN_END;
-      let hole = <IStringHole>{
-        begin: start,
-        size: over,
-        replacementSize: StringAndHoles.SHORTEN_END.length
-      };
-      holes.push(hole);
-    }
-
-    strAndHoles.holes = holes;
-    strAndHoles.value = uri;
-    return strAndHoles;
-  }
-
-  /**
-   * Shorten the passed string.
-   * @param toShortenOrig The string to shorten
-   * @param length The length to which the string will be shortened.
-   * @param toAppend The string to append at the end (usually, it is set to '...')
-   */
-  static shortenString(toShortenOrig: string, length: number = 200, toAppend?: string): StringAndHoles {
-    let toShorten = toShortenOrig
-    toAppend = Utils.toNotNullString(toAppend);
-    let strAndHoles = new StringAndHoles();
-    if (Utils.isNullOrEmptyString(toShorten) || length <= toAppend.length) {
-      strAndHoles.value = toShorten;
-      return strAndHoles;
-    }
-
-    if (toShorten.length <= length) {
-      strAndHoles.value = toShorten;
-      return strAndHoles;
-    }
-
-    let str = toShorten;
-
-    length = length - toAppend.length;
-    str = str.slice(0, length);
-
-    if (toShorten.charAt(str.length) !== ' ') {
-      let pos = str.lastIndexOf(' ');
-      if (pos !== -1 && str.length - pos < StringAndHoles.WORD_SHORTER) {
-        str = str.slice(0, pos);
-      }
-    }
-    let holes: IStringHole[] = [];
-    holes[0] = <IStringHole>{
-      begin: str.length,
-      size: toShorten.length - str.length,
-      replacementSize: toAppend.length
-    };
-    str += toAppend;
-    strAndHoles.value = str;
-    strAndHoles.holes = holes;
-    return strAndHoles;
-  }
-
-  /**
-   * Shorten the passed URI intelligently (path-aware).
-   * @param toShortenOrig The URI to shorten
-   * @param length The length to which the URI will be shortened.
-   */
-  static shortenUri(uri: string, length: number): StringAndHoles {
-    let strAndHoles = new StringAndHoles();
-    if (Utils.isNullOrEmptyString(uri) || (uri.length <= length)) {
-      strAndHoles.value = uri;
-      return strAndHoles;
-    }
-
-    let holes: IStringHole[] = [];
-
-    let first = uri.indexOf('//');
-    if (first !== -1) {
-      first = uri.indexOf('/', first + 2);
-    }
-
-    if (first !== -1) {
-      let removed = 0;
-      let next = uri.indexOf('/', first + 1);
-      while (next !== -1 && uri.length - removed + StringAndHoles.SHORTEN_END.length > length) {
-        removed = next - first - 1;
-        next = uri.indexOf('/', next + 1);
-      }
-
-      if (removed > 0) {
-        uri = uri.slice(0, first + 1) + StringAndHoles.SHORTEN_END + uri.slice(first + 1 + removed);
-        let hole = <IStringHole>{
-          begin: first + 1,
-          size: removed,
-          replacementSize: StringAndHoles.SHORTEN_END.length
-        };
-        holes.push(hole);
-      }
-    }
-
-    if (uri.length > length) {
-      let over = uri.length - length + StringAndHoles.SHORTEN_END.length;
-      let start = uri.length - over;
-      uri = uri.slice(0, start) + StringAndHoles.SHORTEN_END;
-      let hole = <IStringHole>{
-        begin: start,
-        size: over,
-        replacementSize: StringAndHoles.SHORTEN_END.length
-      };
-      holes.push(hole);
-    }
-
-    strAndHoles.holes = holes;
-    strAndHoles.value = uri;
-    return strAndHoles;
-  }
-}
-
-export class HighlightUtils {
-  /**
-   * Highlight the passed string using specified highlights and holes.
-   * @param content The string to highlight items in.
-   * @param highlights The highlighted positions to highlight in the string.
-   * @param holes Possible holes which are used to skip highlighting.
-   * @param cssClass The css class to use on the highlighting `span`.
-   */
-  static highlightString(content: string, highlights: IHighlight[], holes: IStringHole[], cssClass: string): string {
-    Assert.isNotUndefined(highlights);
-    Assert.isNotNull(highlights);
-    Assert.isNonEmptyString(cssClass);
-    if (Utils.isNullOrEmptyString(content)) {
-      return content;
-    }
-    let last = 0;
-    let maxIndex = content.length;
-    let highlighted = '';
-    for (let i = 0; i < highlights.length; i++) {
-      let highlight = highlights[i];
-      let start: number = highlight.offset;
-      let end: number = start + highlight.length;
-
-      if (holes !== null) {
-        let skip = false;
-        for (let j = 0; j < holes.length; j++) {
-          let hole = holes[j];
-          let holeBegin = hole.begin;
-          let holeEnd = holeBegin + hole.size;
-          if (start < holeBegin && end >= holeBegin && end < holeEnd) {
-            end = holeBegin;
-          } else if (start >= holeBegin && end < holeEnd) {
-            skip = true;
-            break;
-          } else if (start >= holeBegin && start < holeEnd && end >= holeEnd) {
-            start = holeBegin + hole.replacementSize;
-            end -= hole.size - hole.replacementSize;
-          } else if (start < holeBegin && end >= holeEnd) {
-            end -= hole.size - hole.replacementSize;
-          } else if (start >= holeEnd) {
-            let offset = hole.size - hole.replacementSize;
-            start -= offset;
-            end -= offset;
-          }
-        }
-        if (skip || start === end) {
-          continue;
-        }
-      }
-
-      if (end > maxIndex) {
-        break;
-      }
-
-      highlighted += _.escape(content.slice(last, start));
-      highlighted += `<span class="${cssClass}"`;
-      if (highlight.dataHighlightGroup) {
-        highlighted += ` data-highlight-group="${highlight.dataHighlightGroup.toString()}"`;
-      }
-      if (highlight.dataHighlightGroupTerm) {
-        highlighted += ` data-highlight-group-term="${highlight.dataHighlightGroupTerm}"`;
-      }
-      highlighted += '>';
-      highlighted += _.escape(content.slice(start, end));
-      highlighted += '</span>';
-
-      last = end;
-    }
-    if (last != maxIndex) {
-      highlighted += _.escape(content.slice(last));
-    }
-    return highlighted;
-  }
-}
-
-
-
-export function highlightString(value: string, search: string) {
-  let hightlightTemplate = _.template('<% var i = 0; var lowercaseValue = value.toLowerCase(); while(i < value.length) { %>' +
-    '<% var index = lowercaseValue.indexOf(search, i); if(index != -1) { %>' +
-    '<% if(i != index){ %> <span><%- value.substr(i, index) %></span><% } %>' +
-<<<<<<< HEAD
-  '<span class="coveo-hightlight"><%- value.substr(index, search.length) %></span>' +
-  '<% i = index + search.length %></span>' +
-  '<% } else { %>' +
-  '<span><%- value.substr(i) %></span>' +
-  '<% i = value.length; %>' +
-  '<% } %>' +
-=======
-    '<span class="coveo-hightlight"><%- value.substr(index, search.length) %></span>' +
-    '<% i = index + search.length %></span>' +
-    '<% } else { %>' +
-    '<span><%- value.substr(i) %></span>' +
-    '<% i = value.length; %>' +
-    '<% } %>' +
->>>>>>> c31d8ab3
-    '<% } %>');
-  if (_.isEmpty(search)) return value;
-  return hightlightTemplate({ value: value, search: search.toLowerCase() });
-};
+import {Utils} from './Utils';
+import {IHighlight} from '../rest/Highlight';
+import {Assert} from '../misc/Assert';
+import _ = require('underscore');
+
+export interface IStringHole {
+  begin: number;
+  size: number;
+  replacementSize: number;
+}
+
+export class StringAndHoles {
+  value: string;
+  holes: IStringHole[];
+
+  static SHORTEN_END: string = '...';
+  static WORD_SHORTER: number = 10;
+
+  static replace(str: string, find: string, replace: string): StringAndHoles {
+    let strAndHoles = new StringAndHoles();
+
+    if (Utils.isNullOrEmptyString(str)) {
+      return strAndHoles;
+    }
+
+    let index = str.lastIndexOf(find);
+    if (index == -1) {
+      strAndHoles.value = str;
+      return strAndHoles;
+    }
+
+    let holes: IStringHole[] = [];
+    while (index >= 0) {
+      let hole = <IStringHole>{
+        begin: index,
+        size: find.length,
+        replacementSize: replace.length
+      };
+      holes.push(hole);
+      str = str.slice(0, index) + replace + str.slice(index + find.length);
+      index = str.lastIndexOf(find);
+    }
+
+    strAndHoles.holes = holes;
+    strAndHoles.value = str;
+    return strAndHoles;
+  }
+
+  /**
+   * Shorten the passed path intelligently (path-aware).
+   * Works with *local paths* and *network paths*
+   * @param uriOrig The path to shorten
+   * @param length The length to which the path will be shortened.
+   */
+  static shortenPath(uriOrig: string, length: number): StringAndHoles {
+    let uri = uriOrig;
+    let strAndHoles = new StringAndHoles();
+
+    if (Utils.isNullOrEmptyString(uri) || (uri.length <= length)) {
+      strAndHoles.value = uri;
+      return strAndHoles;
+    }
+
+    let holes: IStringHole[] = [];
+
+    let first = -1;
+    if (Utils.stringStartsWith(uri, '\\\\')) {
+      first = uri.indexOf('\\', first + 2);
+    } else {
+      first = uri.indexOf('\\');
+    }
+
+    if (first !== -1) {
+      let removed = 0;
+      let next = uri.indexOf('\\', first + 1);
+      while (next !== -1 && uri.length - removed + StringAndHoles.SHORTEN_END.length > length) {
+        removed = next - first - 1;
+        next = uri.indexOf('\\', next + 1);
+      }
+
+      if (removed > 0) {
+        uri = uri.slice(0, first + 1) + StringAndHoles.SHORTEN_END + uri.slice(removed);
+        let hole = <IStringHole>{
+          begin: first + 1,
+          size: removed - StringAndHoles.SHORTEN_END.length,
+          replacementSize: StringAndHoles.SHORTEN_END.length
+        };
+        holes.push(hole);
+      }
+    }
+
+    if (uri.length > length) {
+      let over = uri.length - length + StringAndHoles.SHORTEN_END.length;
+      let start = uri.length - over;
+      uri = uri.slice(0, start) + StringAndHoles.SHORTEN_END;
+      let hole = <IStringHole>{
+        begin: start,
+        size: over,
+        replacementSize: StringAndHoles.SHORTEN_END.length
+      };
+      holes.push(hole);
+    }
+
+    strAndHoles.holes = holes;
+    strAndHoles.value = uri;
+    return strAndHoles;
+  }
+
+  /**
+   * Shorten the passed string.
+   * @param toShortenOrig The string to shorten
+   * @param length The length to which the string will be shortened.
+   * @param toAppend The string to append at the end (usually, it is set to '...')
+   */
+  static shortenString(toShortenOrig: string, length: number = 200, toAppend?: string): StringAndHoles {
+    let toShorten = toShortenOrig
+    toAppend = Utils.toNotNullString(toAppend);
+    let strAndHoles = new StringAndHoles();
+    if (Utils.isNullOrEmptyString(toShorten) || length <= toAppend.length) {
+      strAndHoles.value = toShorten;
+      return strAndHoles;
+    }
+
+    if (toShorten.length <= length) {
+      strAndHoles.value = toShorten;
+      return strAndHoles;
+    }
+
+    let str = toShorten;
+
+    length = length - toAppend.length;
+    str = str.slice(0, length);
+
+    if (toShorten.charAt(str.length) !== ' ') {
+      let pos = str.lastIndexOf(' ');
+      if (pos !== -1 && str.length - pos < StringAndHoles.WORD_SHORTER) {
+        str = str.slice(0, pos);
+      }
+    }
+    let holes: IStringHole[] = [];
+    holes[0] = <IStringHole>{
+      begin: str.length,
+      size: toShorten.length - str.length,
+      replacementSize: toAppend.length
+    };
+    str += toAppend;
+    strAndHoles.value = str;
+    strAndHoles.holes = holes;
+    return strAndHoles;
+  }
+
+  /**
+   * Shorten the passed URI intelligently (path-aware).
+   * @param toShortenOrig The URI to shorten
+   * @param length The length to which the URI will be shortened.
+   */
+  static shortenUri(uri: string, length: number): StringAndHoles {
+    let strAndHoles = new StringAndHoles();
+    if (Utils.isNullOrEmptyString(uri) || (uri.length <= length)) {
+      strAndHoles.value = uri;
+      return strAndHoles;
+    }
+
+    let holes: IStringHole[] = [];
+
+    let first = uri.indexOf('//');
+    if (first !== -1) {
+      first = uri.indexOf('/', first + 2);
+    }
+
+    if (first !== -1) {
+      let removed = 0;
+      let next = uri.indexOf('/', first + 1);
+      while (next !== -1 && uri.length - removed + StringAndHoles.SHORTEN_END.length > length) {
+        removed = next - first - 1;
+        next = uri.indexOf('/', next + 1);
+      }
+
+      if (removed > 0) {
+        uri = uri.slice(0, first + 1) + StringAndHoles.SHORTEN_END + uri.slice(first + 1 + removed);
+        let hole = <IStringHole>{
+          begin: first + 1,
+          size: removed,
+          replacementSize: StringAndHoles.SHORTEN_END.length
+        };
+        holes.push(hole);
+      }
+    }
+
+    if (uri.length > length) {
+      let over = uri.length - length + StringAndHoles.SHORTEN_END.length;
+      let start = uri.length - over;
+      uri = uri.slice(0, start) + StringAndHoles.SHORTEN_END;
+      let hole = <IStringHole>{
+        begin: start,
+        size: over,
+        replacementSize: StringAndHoles.SHORTEN_END.length
+      };
+      holes.push(hole);
+    }
+
+    strAndHoles.holes = holes;
+    strAndHoles.value = uri;
+    return strAndHoles;
+  }
+}
+
+export class HighlightUtils {
+  /**
+   * Highlight the passed string using specified highlights and holes.
+   * @param content The string to highlight items in.
+   * @param highlights The highlighted positions to highlight in the string.
+   * @param holes Possible holes which are used to skip highlighting.
+   * @param cssClass The css class to use on the highlighting `span`.
+   */
+  static highlightString(content: string, highlights: IHighlight[], holes: IStringHole[], cssClass: string): string {
+    Assert.isNotUndefined(highlights);
+    Assert.isNotNull(highlights);
+    Assert.isNonEmptyString(cssClass);
+    if (Utils.isNullOrEmptyString(content)) {
+      return content;
+    }
+    let last = 0;
+    let maxIndex = content.length;
+    let highlighted = '';
+    for (let i = 0; i < highlights.length; i++) {
+      let highlight = highlights[i];
+      let start: number = highlight.offset;
+      let end: number = start + highlight.length;
+
+      if (holes !== null) {
+        let skip = false;
+        for (let j = 0; j < holes.length; j++) {
+          let hole = holes[j];
+          let holeBegin = hole.begin;
+          let holeEnd = holeBegin + hole.size;
+          if (start < holeBegin && end >= holeBegin && end < holeEnd) {
+            end = holeBegin;
+          } else if (start >= holeBegin && end < holeEnd) {
+            skip = true;
+            break;
+          } else if (start >= holeBegin && start < holeEnd && end >= holeEnd) {
+            start = holeBegin + hole.replacementSize;
+            end -= hole.size - hole.replacementSize;
+          } else if (start < holeBegin && end >= holeEnd) {
+            end -= hole.size - hole.replacementSize;
+          } else if (start >= holeEnd) {
+            let offset = hole.size - hole.replacementSize;
+            start -= offset;
+            end -= offset;
+          }
+        }
+        if (skip || start === end) {
+          continue;
+        }
+      }
+
+      if (end > maxIndex) {
+        break;
+      }
+
+      highlighted += _.escape(content.slice(last, start));
+      highlighted += `<span class="${cssClass}"`;
+      if (highlight.dataHighlightGroup) {
+        highlighted += ` data-highlight-group="${highlight.dataHighlightGroup.toString()}"`;
+      }
+      if (highlight.dataHighlightGroupTerm) {
+        highlighted += ` data-highlight-group-term="${highlight.dataHighlightGroupTerm}"`;
+      }
+      highlighted += '>';
+      highlighted += _.escape(content.slice(start, end));
+      highlighted += '</span>';
+
+      last = end;
+    }
+    if (last != maxIndex) {
+      highlighted += _.escape(content.slice(last));
+    }
+    return highlighted;
+  }
+}
+
+
+
+export function highlightString(value: string, search: string) {
+  let hightlightTemplate = _.template('<% var i = 0; var lowercaseValue = value.toLowerCase(); while(i < value.length) { %>' +
+    '<% var index = lowercaseValue.indexOf(search, i); if(index != -1) { %>' +
+    '<% if(i != index){ %> <span><%- value.substr(i, index) %></span><% } %>' +
+    '<span class="coveo-hightlight"><%- value.substr(index, search.length) %></span>' +
+    '<% i = index + search.length %></span>' +
+    '<% } else { %>' +
+    '<span><%- value.substr(i) %></span>' +
+    '<% i = value.length; %>' +
+    '<% } %>' +
+    '<% } %>');
+  if (_.isEmpty(search)) return value;
+  return hightlightTemplate({ value: value, search: search.toLowerCase() });
+};