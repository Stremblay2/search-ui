<<<<<<< HEAD
import {IAnalyticsEvent} from './AnalyticsEvent';

export interface IClickEvent extends IAnalyticsEvent {
  searchQueryUid: string;
  queryPipeline: string;
  splitTestRunName: string;
  splitTestRunVersion: string;
  documentUri: string;
  documentUriHash: string;
  documentUrl: string;
  documentTitle: string;
  documentCategory: string;
  collectionName: string;
  sourceName: string;
  documentPosition: number;
  viewMethod: string;
  rankingModifier: string;
}
=======
import {IAnalyticsEvent} from './AnalyticsEvent';

export interface IClickEvent extends IAnalyticsEvent {
  searchQueryUid: string;
  queryPipeline: string;
  splitTestRunName: string;
  splitTestRunVersion: string;
  documentUri: string;
  documentUriHash: string;
  documentUrl: string;
  documentTitle: string;
  collectionName: string;
  sourceName: string;
  documentPosition: number;
  viewMethod: string;
  rankingModifier: string;
}
>>>>>>> 23f49453
<|MERGE_RESOLUTION|>--- conflicted
+++ resolved
@@ -1,4 +1,3 @@
-<<<<<<< HEAD
 import {IAnalyticsEvent} from './AnalyticsEvent';
 
 export interface IClickEvent extends IAnalyticsEvent {
@@ -16,23 +15,4 @@
   documentPosition: number;
   viewMethod: string;
   rankingModifier: string;
-}
-=======
-import {IAnalyticsEvent} from './AnalyticsEvent';
-
-export interface IClickEvent extends IAnalyticsEvent {
-  searchQueryUid: string;
-  queryPipeline: string;
-  splitTestRunName: string;
-  splitTestRunVersion: string;
-  documentUri: string;
-  documentUriHash: string;
-  documentUrl: string;
-  documentTitle: string;
-  collectionName: string;
-  sourceName: string;
-  documentPosition: number;
-  viewMethod: string;
-  rankingModifier: string;
-}
->>>>>>> 23f49453
+}