const webpack = require('webpack');
const minimize = process.argv.indexOf('--minimize') !== -1;
const colors = require('colors');
const failPlugin = require('webpack-fail-plugin');

// Fail plugin will allow the webpack ts-loader to fail correctly when the TS compilation fails
var plugins = [failPlugin];

if (minimize) {
  plugins.push(new webpack.optimize.UglifyJsPlugin());
}


module.exports = {
  entry: {
    'CoveoJsSearch': ['./src/Dependencies.js', './src/Index.ts'],
    'CoveoJsSearch.Searchbox': './src/SearchboxIndex.ts'
  },
  output: {
<<<<<<< HEAD
    path: './bin/js',
    filename: 'CoveoJsSearch.js',
    libraryTarget: 'var',
    library: ['Coveo'],
    publicPath : '/devserver/',
    devtoolModuleFilenameTemplate: '[resource-path]'
=======
    path: require('path').resolve('./bin/js'),
    filename: minimize ? '[name].min.js' : '[name].js',
    libraryTarget: 'umd',
    // See Index.ts as for why this need to be a temporary variable
    library: 'Coveo__temporary',
    publicPath : '/js/'
>>>>>>> 6bc62daa
  },
  resolve: {
    extensions: ['', '.ts', '.js'],
    alias: {
      'l10n': __dirname + '/lib/l10n.min.js',
      'globalize': __dirname + '/lib/globalize.min.js',
      'modal-box': __dirname + '/node_modules/modal-box/bin/ModalBox.min.js',
      'fast-click': __dirname + '/lib/fastclick.min.js',
      'jstz': __dirname + '/lib/jstz.min.js',
      'magic-box': __dirname + '/node_modules/coveomagicbox/bin/MagicBox.min.js',
      'default-language': __dirname + '/src/strings/DefaultLanguage.js',
      'underscore': __dirname + '/node_modules/underscore/underscore-min.js'
    }
  },
  devtool: 'source-map',
  module: {
    loaders: [
      { test: /\.ts$/, loader: 'ts-loader' }
    ]
  },
  plugins: plugins,
  bail: true
}<|MERGE_RESOLUTION|>--- conflicted
+++ resolved
@@ -17,21 +17,12 @@
     'CoveoJsSearch.Searchbox': './src/SearchboxIndex.ts'
   },
   output: {
-<<<<<<< HEAD
-    path: './bin/js',
-    filename: 'CoveoJsSearch.js',
-    libraryTarget: 'var',
-    library: ['Coveo'],
-    publicPath : '/devserver/',
-    devtoolModuleFilenameTemplate: '[resource-path]'
-=======
     path: require('path').resolve('./bin/js'),
     filename: minimize ? '[name].min.js' : '[name].js',
     libraryTarget: 'umd',
     // See Index.ts as for why this need to be a temporary variable
     library: 'Coveo__temporary',
     publicPath : '/js/'
->>>>>>> 6bc62daa
   },
   resolve: {
     extensions: ['', '.ts', '.js'],
